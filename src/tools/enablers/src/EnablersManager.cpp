/*
 * Copyright 2019 - 2021 Angelo Matni, Simone Campanoni
 *
 * Permission is hereby granted, free of charge, to any person obtaining a copy
 of this software and associated documentation files (the "Software"), to deal
 in the Software without restriction, including without limitation the rights to
 use, copy, modify, merge, publish, distribute, sublicense, and/or sell copies
 of the Software, and to permit persons to whom the Software is furnished to do
 so, subject to the following conditions:

 * The above copyright notice and this permission notice shall be included in
 all copies or substantial portions of the Software.

 * THE SOFTWARE IS PROVIDED "AS IS", WITHOUT WARRANTY OF ANY KIND, EXPRESS OR
 IMPLIED, INCLUDING BUT NOT LIMITED TO THE WARRANTIES OF MERCHANTABILITY,
 FITNESS FOR A PARTICULAR PURPOSE AND NONINFRINGEMENT.
 * IN NO EVENT SHALL THE AUTHORS OR COPYRIGHT HOLDERS BE LIABLE FOR ANY CLAIM,
 DAMAGES OR OTHER LIABILITY, WHETHER IN AN ACTION OF CONTRACT, TORT OR
 OTHERWISE, ARISING FROM, OUT OF OR IN CONNECTION WITH THE SOFTWARE OR THE USE
 OR OTHER DEALINGS IN THE SOFTWARE.
 */
#include "noelle/core/Noelle.hpp"
#include "EnablersManager.hpp"

namespace llvm::noelle {

EnablersManager::EnablersManager() : ModulePass{ ID } {

  return;
}

bool EnablersManager::runOnModule(Module &M) {

  /*
   * Check if enablers have been enabled.
   */
  if (!this->enableEnablers) {
    return false;
  }
  errs() << "EnablersManager: Start\n";

  /*
   * Fetch the outputs of the passes we rely on.
   */
  auto &noelle = getAnalysis<Noelle>();

  /*
   * Create the enablers.
   */
  auto &loopTransformer = noelle.getLoopTransformer();
  auto loopInvariantCodeMotion = LoopInvariantCodeMotion(noelle);
  auto scevSimplification = SCEVSimplification(noelle);

  /*
   * Fetch all the loops we want to parallelize.
   */
  auto loopsToParallelize = noelle.getLoopStructures();
  errs() << "EnablersManager:   Try to improve all "
         << loopsToParallelize->size() << " loops, one at a time\n";

  /*
   * Remove loops that have not been executed
   */
  auto hot = noelle.getProfiles();
  auto filter = [hot](LoopStructure *l) -> bool {
    if (!hot->hasBeenExecuted(l)) {
      return true;
    }
    return false;
  };
  noelle.filterOutLoops(*loopsToParallelize, filter);

  /*
   * Organize loops in a forest.
   */
  auto forest = noelle.organizeLoopsInTheirNestingForest(*loopsToParallelize);

  /*
   * Fetch the trees.
   */
  auto trees = forest->getTrees();

  /*
   * Sort the trees by hotness
   */
  auto sortedTrees = noelle.sortByHotness(trees);

  /*
   * Transform the loops selected.
   */
  auto modified = false;
  std::unordered_map<Function *, bool> modifiedFunctions;
  for (auto tree : sortedTrees) {

    /*
     * Parallelize all loops within this tree starting from the leafs.
     */
    auto f = [&loopTransformer,
              &loopInvariantCodeMotion,
              &scevSimplification,
              &noelle,
              &modifiedFunctions,
              this,
              &modified](StayConnectedNestedLoopForestNode *n,
                         uint32_t l) -> bool {
      /*
       * Fetch the loop
       */
      auto loopStructure = n->getLoop();

      /*
       * Print the loop.
       */
      errs() << "EnablersManager:   Loop:\n";
<<<<<<< HEAD
      errs() << "EnablersManager:     Function = \"" << loopStructure->getFunction()->getName() << "\"\n";
      //errs() << "EnablersManager:     Loop ID  = " << loopStructure->getID() << "\n"; // ED
      errs() << "EnablersManager:     Entry instruction = " << *loopStructure->getHeader()->getFirstNonPHI() << "\n";
=======
      errs() << "EnablersManager:     Function = \""
             << loopStructure->getFunction()->getName() << "\"\n";
      errs() << "EnablersManager:     Loop ID  = " << loopStructure->getID()
             << "\n";
      errs() << "EnablersManager:     Entry instruction = "
             << *loopStructure->getHeader()->getFirstNonPHI() << "\n";
>>>>>>> 6224cbba

      /*
       * Fetch the function that contains the current loop.
       */
      auto f = loopStructure->getFunction();

      /*
       * Check if we have already modified the function.
       */
      if (modifiedFunctions[f]) {
        errs()
            << "EnablersManager:     The current loop belongs to the function "
            << f->getName() << " , which has already been modified.\n";
        return false;
      }

      /*
       * Fetch the LoopDependenceInfo
       */
      auto loopToImprove = noelle.getLoop(loopStructure);

      /*
       * Improve the current loop.
       */
      modifiedFunctions[f] |= this->applyEnablers(&*loopToImprove,
                                                  noelle,
                                                  loopTransformer,
                                                  loopInvariantCodeMotion,
                                                  scevSimplification);
      modified |= modifiedFunctions[f];

      return false;
    };
    tree->visitPostOrder(f);
  }

  /*
   * Free the memory.
   */
  delete loopsToParallelize;

  errs() << "EnablersManager: Exit\n";
  return modified;
}

} // namespace llvm::noelle<|MERGE_RESOLUTION|>--- conflicted
+++ resolved
@@ -112,18 +112,12 @@
        * Print the loop.
        */
       errs() << "EnablersManager:   Loop:\n";
-<<<<<<< HEAD
-      errs() << "EnablersManager:     Function = \"" << loopStructure->getFunction()->getName() << "\"\n";
-      //errs() << "EnablersManager:     Loop ID  = " << loopStructure->getID() << "\n"; // ED
-      errs() << "EnablersManager:     Entry instruction = " << *loopStructure->getHeader()->getFirstNonPHI() << "\n";
-=======
       errs() << "EnablersManager:     Function = \""
              << loopStructure->getFunction()->getName() << "\"\n";
-      errs() << "EnablersManager:     Loop ID  = " << loopStructure->getID()
-             << "\n";
+      // errs() << "EnablersManager:     Loop ID  = " << loopStructure->getID()
+      // << "\n"; // ED
       errs() << "EnablersManager:     Entry instruction = "
              << *loopStructure->getHeader()->getFirstNonPHI() << "\n";
->>>>>>> 6224cbba
 
       /*
        * Fetch the function that contains the current loop.
