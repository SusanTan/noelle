/*
 * Copyright 2016 - 2021  Angelo Matni, Simone Campanoni
 *
 * Permission is hereby granted, free of charge, to any person obtaining a copy of this software and associated documentation files (the "Software"), to deal in the Software without restriction, including without limitation the rights to use, copy, modify, merge, publish, distribute, sublicense, and/or sell copies of the Software, and to permit persons to whom the Software is furnished to do so, subject to the following conditions:

 * The above copyright notice and this permission notice shall be included in all copies or substantial portions of the Software.

 * THE SOFTWARE IS PROVIDED "AS IS", WITHOUT WARRANTY OF ANY KIND, EXPRESS OR IMPLIED, INCLUDING BUT NOT LIMITED TO THE WARRANTIES OF MERCHANTABILITY, FITNESS FOR A PARTICULAR PURPOSE AND NONINFRINGEMENT. 
 * IN NO EVENT SHALL THE AUTHORS OR COPYRIGHT HOLDERS BE LIABLE FOR ANY CLAIM, DAMAGES OR OTHER LIABILITY, WHETHER IN AN ACTION OF CONTRACT, TORT OR OTHERWISE, ARISING FROM, OUT OF OR IN CONNECTION WITH THE SOFTWARE OR THE USE OR OTHER DEALINGS IN THE SOFTWARE.
 */
#include "HELIX.hpp"
#include "HELIXTask.hpp"

namespace llvm::noelle {

void HELIX::rewireLoopForIVsToIterateNthIterations (LoopDependenceInfo *LDI) {

  /*
   * Fetch loop and IV information.
   */
  auto task = static_cast<HELIXTask *>(this->tasks[0]);
  auto loopStructure = LDI->getLoopStructure();
  auto loopHeader = loopStructure->getHeader();
  auto loopPreHeader = loopStructure->getPreHeader();
  auto preheaderClone = task->getCloneOfOriginalBasicBlock(loopPreHeader);
  auto headerClone = task->getCloneOfOriginalBasicBlock(loopHeader);
  auto ivManager = LDI->getInductionVariableManager();

  auto entryTerminator = task->getEntry()->getTerminator();
  IRBuilder<> entryBuilder(entryTerminator);

  // TODO: Refactor this and DOALL's implementation of it into ParallelizationTechnique
  auto fetchClone = [&](Value *original) -> Value * {
    if (isa<ConstantData>(original)) return original;

    auto liveInClone = task->getCloneOfOriginalLiveIn(original);
    if (liveInClone) return liveInClone;

    assert(isa<Instruction>(original));
    auto originalI = cast<Instruction>(original);
    assert(task->isAnOriginalInstruction(originalI));
    return task->getCloneOfOriginalInstruction(originalI);
  };

  /*
   * There are situations where the SCC containing an IV is not deemed fully clonable,
   * so we spill those IVs. Skip those when re-wiring the step size of IVs
   */
  auto sccManager = LDI->getSCCManager();
  auto sccdag = sccManager->getSCCDAG();
  std::set<InductionVariable *> ivInfos;
  for (auto ivInfo : ivManager->getInductionVariables(*loopStructure)) {
    auto loopEntryPHI = ivInfo->getLoopEntryPHI();

    /*
     * FIXME: If we identify an IV as reducible, we produce a reducible execution
     * for it even if that is unnecessary. Fix that, then remove this check
     */ 
    auto scc = sccdag->sccOfValue(loopEntryPHI);
    auto sccInfo = sccManager->getSCCAttrs(scc);
    if (sccInfo->canExecuteReducibly()) continue;

    /*
     * If the instruction was spilled, it will not have a unique cloned instruction equivalent
     */
    if (!task->isAnOriginalInstruction(loopEntryPHI)) continue;

    ivInfos.insert(ivInfo);
  }

  /*
   * Collect clones of step size deriving values for all induction variables
   * of the top level loop
   */
  auto clonedStepSizeMap = cloneIVStepValueComputation(LDI, 0, entryBuilder);

  /*
   * Determine start value of the IV for the task
   * core_start: original_start + original_step_size * core_id
   */
  for (auto ivInfo : ivInfos) {
    auto startOfIV = fetchClone(ivInfo->getStartValue());
    auto stepOfIV = clonedStepSizeMap.at(ivInfo);
    auto originalIVPHI = ivInfo->getLoopEntryPHI();
    auto ivPHI = cast<PHINode>(fetchClone(originalIVPHI));

    auto nthCoreOffset = entryBuilder.CreateMul(
      stepOfIV,
      entryBuilder.CreateZExtOrTrunc(
        task->coreArg,
        stepOfIV->getType()
      ),
      "stepSize_X_coreIdx"
    );

    auto offsetStartValue = IVUtility::offsetIVPHI(preheaderClone, ivPHI, startOfIV, nthCoreOffset);
    ivPHI->setIncomingValueForBlock(preheaderClone, offsetStartValue);
  }

  /*
   * Determine additional step size to account for n cores each executing the task
   * jump_step_size: original_step_size * (num_cores - 1)
   */
  for (auto ivInfo : ivInfos) {
    auto stepOfIV = clonedStepSizeMap.at(ivInfo);
    auto originalIVPHI = ivInfo->getLoopEntryPHI();
    auto ivPHI = cast<PHINode>(fetchClone(originalIVPHI));

    auto jumpStepSize = entryBuilder.CreateMul(
      stepOfIV,
      entryBuilder.CreateSub(
        entryBuilder.CreateZExtOrTrunc(
          task->numCoresArg,
          stepOfIV->getType()
        ),
        ConstantInt::get(stepOfIV->getType(), 1)
      ),
      "nCoresStepSize"
    );

    IVUtility::stepInductionVariablePHI(preheaderClone, ivPHI, jumpStepSize);
  }

  /*
   * If the loop is governed by an IV, ensure that:
   * 1) the condition catches iterating past the exit value
   * 2) all non-clonable instructions in the header instead execute in the body and after exiting the loop
   */
  auto loopGoverningIVAttr = LDI->getLoopGoverningIVAttribution();
  if (!loopGoverningIVAttr) {

    /*
     * The loop is not governed by an IV.
     */
    return ;
  }

  /*
   * The loop is governed by an IV.
   *
   * The exit condition needs to be made non-strict to catch iterating past it
   */
  LoopGoverningIVUtility ivUtility(*loopGoverningIVAttr);
  auto originalCmpInst = loopGoverningIVAttr->getHeaderCmpInst();
  auto originalBrInst = loopGoverningIVAttr->getHeaderBrInst();
  auto cmpInst = cast<CmpInst>(task->getCloneOfOriginalInstruction(originalCmpInst));
  auto brInst = cast<BranchInst>(task->getCloneOfOriginalInstruction(originalBrInst));
  auto originalHeaderExit = loopGoverningIVAttr->getExitBlockFromHeader();
  auto cloneHeaderExit = task->getCloneOfOriginalBasicBlock(originalHeaderExit);
  ivUtility.updateConditionAndBranchToCatchIteratingPastExitValue(cmpInst, brInst, cloneHeaderExit);
  auto updatedCmpInst = cmpInst;

  /*
   * TODO describe what the next code does
   */
  auto &loopGoverningIV = loopGoverningIVAttr->getInductionVariable();
  auto originalGoverningPHI = loopGoverningIV.getLoopEntryPHI();
  auto cloneGoverningPHI = task->getCloneOfOriginalInstruction(originalGoverningPHI);
<<<<<<< HEAD
  auto origValueUsedToCompareAgainstExitConditionValue = loopGoverningIVAttr->getValueToCompareAgainstExitConditionValue();
=======
  auto origValueUsedToCompareAgainstExitConditionValue = loopGoverningIVAttr->getIntermediateValueUsedInCompare();
>>>>>>> e590cbad
  auto valueUsedToCompareAgainstExitConditionValue = task->getCloneOfOriginalInstruction(origValueUsedToCompareAgainstExitConditionValue);
  assert(valueUsedToCompareAgainstExitConditionValue != nullptr);
  auto updatedBrInst = brInst;
  auto headerSuccTrue = updatedBrInst->getSuccessor(0);
  auto headerSuccFalse = updatedBrInst->getSuccessor(1);
  auto isTrueExiting = headerSuccTrue == cloneHeaderExit;
  auto entryIntoBody = isTrueExiting ? headerSuccFalse : headerSuccTrue;

  /*
   * NOTE: When loop governing IV attribution allows for any other instructions in the header
   * other than those of the IV and its comparison, those unrelated instructions should be
   * copied into the body and the exit block (to preserve the number of times they execute)
   * 
   * The logic in the exit block must be guarded so only the "last" iteration executes it,
   * not any cores that pass the last iteration. This is further complicated because the mapping
   * of live-out environment producing instructions might need to be updated with the peeled
   * instructions in the exit block
   * 
   * A temporary mitigation is to transform loop latches with conditional branches that
   * verify if the next iteration would ever occur. This still requires live outs to be propagated
   * from both the header and the latches
   */

  /*
   * Collect instructions that can stay in the new header.
   */
  std::set<Instruction *> cloneInstsThatCanStayInTheNewHeader;
  std::vector<Instruction *> originalInstsThatCanStayInTheNewHeader;
  std::vector<Instruction *> originalInstsThatMustMove;
  for (auto &I : *loopHeader) {

    /*
     * Fetch the clone
     */
    auto cloneI = task->getCloneOfOriginalInstruction(&I);
<<<<<<< HEAD

    /*
     * Fetch the SCC that contains I (if it exists)
     */
    auto scc = sccdag->sccOfValue(&I);
    auto sccInfo = sccManager->getSCCAttrs(scc);
    auto sccType = sccInfo->getType();

    /*
     * Ensure the original instruction was not independent, not a PHI, not clonable
     * and not part of this loop governing IV attribution
     * 
     * HACK: We don't have a way to ask if an instruction is repeatable, so to be safe,
     * anything that isn't belonging to an IV is duplicated
     */
    if (isa<PHINode>(&I)) {
      originalInstsThatCanStayInTheNewHeader.push_back(&I);
      cloneInstsThatCanStayInTheNewHeader.insert(cloneI);
      continue;
    }
    if (  false
          || (originalCmpInst == &I)
          || (originalBrInst == &I)
      ){
      originalInstsThatCanStayInTheNewHeader.push_back(&I);
      cloneInstsThatCanStayInTheNewHeader.insert(cloneI);
      continue;
    }
    if (sccInfo->isInductionVariableSCC()) {
      originalInstsThatCanStayInTheNewHeader.push_back(&I);
      cloneInstsThatCanStayInTheNewHeader.insert(cloneI);
      continue;
    }

    /*
     * The clone of this original instruction must move out from the new header.
     */
    originalInstsThatMustMove.push_back(&I);
  }

  /*
   * Collect the instruction in the old header of the task that must move.
   */
  std::vector<Instruction *> cloneInstsThatMustMove;
  for (auto &I : *headerClone){
    if (cloneInstsThatCanStayInTheNewHeader.find(&I) != cloneInstsThatCanStayInTheNewHeader.end()){
      continue ;
    }

    /*
     * The instruction must move from the old header to the new one.
     */
    cloneInstsThatMustMove.push_back(&I);
  }

  /*
   * Move those instructions to the loop body (right at the beginning, in order)
   */
  auto firstBodyInst = entryIntoBody->getFirstNonPHIOrDbgOrLifetime();
  for (auto iIter = cloneInstsThatMustMove.rbegin(); iIter != cloneInstsThatMustMove.rend(); ++iIter) {
    auto cloneI = *iIter;
    cloneI->moveBefore(firstBodyInst);
    firstBodyInst = cloneI;
  }

  auto taskFunction = task->getTaskBody();
  auto &cxt = taskFunction->getContext();
  auto checkForLastExecutionBlock = BasicBlock::Create(cxt, "check_if_last_iteration_is_missing", taskFunction);
  this->lastIterationExecutionBlock = BasicBlock::Create(cxt, "last_iteration", taskFunction);
  IRBuilder<> lastIterationExecutionBuilder(this->lastIterationExecutionBlock);

  /*
   * Clone these instructions and execute them after exiting the loop ONLY IF
   * the previous iteration's IV value passes the loop guard.
   */
  for (auto originalI : originalInstsThatMustMove) {
    auto cloneI = task->getCloneOfOriginalInstruction(originalI);
    auto duplicateI = cloneI->clone();
    lastIterationExecutionBuilder.Insert(duplicateI);
    this->lastIterationExecutionDuplicateMap.insert(std::make_pair(originalI, duplicateI));
  }

  /*
   * Re-wire the cloned last execution instructions together
   */
  for (auto originalI : originalInstsThatMustMove) {
    auto duplicateI = this->lastIterationExecutionDuplicateMap.at(originalI);
    for (auto originalJ : originalInstsThatMustMove) {
      if (originalI == originalJ) continue;

      auto cloneJ = task->getCloneOfOriginalInstruction(originalJ);
      auto duplicateJ = this->lastIterationExecutionDuplicateMap.at(originalJ);
      duplicateI->replaceUsesOfWith(cloneJ, duplicateJ);
    }
  }

  /*
   * Fix the control flows
   */
  lastIterationExecutionBuilder.CreateBr(cloneHeaderExit);
  updatedBrInst->replaceSuccessorWith(cloneHeaderExit, checkForLastExecutionBlock);
  IRBuilder<> checkForLastExecutionBuilder(checkForLastExecutionBlock);

  /*
   * Compute the loop governing IV's value the previous iteration
   * (regardless of what core it would have executed on)
   */
  auto stepSize = clonedStepSizeMap.at(&loopGoverningIV);
  auto prevIterIVValue = checkForLastExecutionBuilder.CreateSub(cloneGoverningPHI, stepSize);

  /*
   * Guard against this previous iteration.
   * If the condition would have exited the loop, skip the last execution block
   * If not, this was the last execution of the header
   *
   * Clone the original compare instruction of the loop governing IV.
   */
  auto prevIterGuard = cast<CmpInst>(updatedCmpInst->clone());

  /*
   * Make the predicate strict of the comparison instruction.
   *
   * NOTE: This is important if the original comparison was "== N" and the loop governing IV was a decreasing IV that stopped at N.
   * In this case, the comparison has been translated into "<= N" to catch past-last-iteration iterations. 
   * So, if we want to know whether we are the thread that executed the last iteration, then the comparison instruction that we must use is "< N" and if this returns true, then we are not the thread that executed the last iteration.
   */
  ivUtility.updateConditionToCheckIfWeHavePastExitValue(prevIterGuard);
  auto offsetStartValue = cast<PHINode>(cloneGoverningPHI)->getIncomingValueForBlock(preheaderClone);
  auto prevIterationValue = ivUtility.generateCodeToComputeValueToUseForAnIterationAgo(checkForLastExecutionBuilder, cloneGoverningPHI, stepSize);
  prevIterGuard->replaceUsesOfWith(valueUsedToCompareAgainstExitConditionValue, prevIterationValue);
  checkForLastExecutionBuilder.Insert(prevIterGuard);
  auto prevIterGuardTrueSucc = isTrueExiting ? cloneHeaderExit : this->lastIterationExecutionBlock;
  auto prevIterGuardFalseSucc = isTrueExiting ? this->lastIterationExecutionBlock : cloneHeaderExit;
  checkForLastExecutionBuilder.CreateCondBr(prevIterGuard, prevIterGuardTrueSucc, prevIterGuardFalseSucc);

  /*
   * Track duplicated live out values properly
   * This has to happen because we duplicated logic.
   * 
   * The correct live out for non-reducible live outs is simply the duplicated value
   * The correct live out for reducible live outs is EITHER:
   * 1) the duplicated value within the last iteration block
   * 2) the original value moved to the body from the previous iteration executed on this core
   * 
   * NOTE: Helix only has one task, as each core executes the same task
   */
  IRBuilder<> cloneHeaderExitBuilder(cloneHeaderExit->getFirstNonPHI());
  auto envUser = this->envBuilder->getUser(0);

  for (auto envIndex : envUser->getEnvIndicesOfLiveOutVars()) {

    /*
     * Only work with duplicated producers
     */
    auto originalProducer = (Instruction*)LDI->environment->producerAt(envIndex);
    if (this->lastIterationExecutionDuplicateMap.find(originalProducer) == this->lastIterationExecutionDuplicateMap.end()) continue;

    /*
     * If the producer isn't reducible, simply mapping to the duplicated value is sufficient,
     * which is already done (stored in lastIterationExecutionDuplicateMap)
     */
    auto isReduced = this->envBuilder->isReduced(envIndex);
    if (!isReduced) {
      continue;
    }

    /*
     * We need a PHI after the last iteration block to track whether this core will
     * store an intermediate of this reduced live out of the last iteration's value of it
     */
    auto originalIntermedateInHeader = this->fetchLoopEntryPHIOfProducer(LDI, originalProducer);
    auto cloneIntermediateInHeader = task->getCloneOfOriginalInstruction(originalIntermedateInHeader);
    auto duplicateProducerInLastIterationBlock = this->lastIterationExecutionDuplicateMap.at(originalProducer);
    auto producerType = originalProducer->getType();

    /*
     * Create a PHI, recieving the propagated body value if the last iteration didn't execute on this core,
     * and receiving the last iteration value if the last iteration did execute on this core
     * 
     * NOTE: We don't use the value moved to the body; that would not dominate this PHI. We use the
     * PHI that propagates that value, for which there is one because this is a reducible live out
     */
    auto phi = cloneHeaderExitBuilder.CreatePHI(producerType, 2);
    phi->addIncoming(cloneIntermediateInHeader, checkForLastExecutionBlock);
    phi->addIncoming(duplicateProducerInLastIterationBlock, lastIterationExecutionBlock);

    /*
=======
    if (cloneI == nullptr){
      originalInstsThatMustMove.push_back(&I);
      continue ;
    }

    /*
     * Fetch the SCC that contains I (if it exists)
     */
    auto scc = sccdag->sccOfValue(&I);
    auto sccInfo = sccManager->getSCCAttrs(scc);
    auto sccType = sccInfo->getType();

    /*
     * Ensure the original instruction was not independent, not a PHI, not clonable
     * and not part of this loop governing IV attribution
     * 
     * HACK: We don't have a way to ask if an instruction is repeatable, so to be safe,
     * anything that isn't belonging to an IV is duplicated
     */
    if (isa<PHINode>(&I)) {
      originalInstsThatCanStayInTheNewHeader.push_back(&I);
      cloneInstsThatCanStayInTheNewHeader.insert(cloneI);
      continue;
    }
    if (  false
          || (originalCmpInst == &I)
          || (originalBrInst == &I)
      ){
      originalInstsThatCanStayInTheNewHeader.push_back(&I);
      cloneInstsThatCanStayInTheNewHeader.insert(cloneI);
      continue;
    }
    if (sccInfo->isInductionVariableSCC()) {
      originalInstsThatCanStayInTheNewHeader.push_back(&I);
      cloneInstsThatCanStayInTheNewHeader.insert(cloneI);
      continue;
    }

    /*
     * The clone of this original instruction must move out from the new header.
     */
    originalInstsThatMustMove.push_back(&I);
  }

  /*
   * Collect the instruction in the old header of the task that must move.
   */
  std::vector<Instruction *> cloneInstsThatMustMove;
  for (auto &I : *headerClone){
    if (cloneInstsThatCanStayInTheNewHeader.find(&I) != cloneInstsThatCanStayInTheNewHeader.end()){
      continue ;
    }

    /*
     * The instruction must move from the old header to the new one.
     */
    cloneInstsThatMustMove.push_back(&I);
  }

  /*
   * Move those instructions to the loop body (right at the beginning, in order)
   */
  auto firstBodyInst = entryIntoBody->getFirstNonPHIOrDbgOrLifetime();
  for (auto iIter = cloneInstsThatMustMove.rbegin(); iIter != cloneInstsThatMustMove.rend(); ++iIter) {
    auto cloneI = *iIter;
    cloneI->moveBefore(firstBodyInst);
    firstBodyInst = cloneI;
  }

  auto taskFunction = task->getTaskBody();
  auto &cxt = taskFunction->getContext();
  auto checkForLastExecutionBlock = BasicBlock::Create(cxt, "check_if_last_iteration_is_missing", taskFunction);
  this->lastIterationExecutionBlock = BasicBlock::Create(cxt, "last_iteration", taskFunction);
  IRBuilder<> lastIterationExecutionBuilder(this->lastIterationExecutionBlock);

  /*
   * Clone these instructions and execute them after exiting the loop ONLY IF
   * the previous iteration's IV value passes the loop guard.
   */
  std::vector<Instruction *> duplicatesInLastIterationBlock;
  std::map<Instruction *, Instruction *> duplicateOfTaskInst;
  for (auto cloneI : cloneInstsThatMustMove){

    /*
     * Fetch the original instruction of the current instruction in the task (if it exists)
     */
    auto originalI = task->getOriginalInstructionOfClone(cloneI);

    /*
     * Clone the task instruction
     */
    auto duplicateI = cloneI->clone();
    duplicateOfTaskInst[cloneI] = duplicateI;

    /*
     * Add the clone to the last-iteration basic block
     */
    lastIterationExecutionBuilder.Insert(duplicateI);

    /*
     * Keep track of the clone
     */
    duplicatesInLastIterationBlock.push_back(duplicateI);

    /*
     * Keep the map originalI <-> duplicate if originalI exists
     */
    if (originalI){
      this->lastIterationExecutionDuplicateMap.insert(std::make_pair(originalI, duplicateI));
    }
  }

  /*
   * Re-wire the cloned last execution instructions together
   */
  for (auto duplicateInst : duplicatesInLastIterationBlock){
    for (auto currentTaskInst : cloneInstsThatMustMove){
      auto duplicateOfCurrentTaskInst = duplicateOfTaskInst[currentTaskInst];
      duplicateInst->replaceUsesOfWith(currentTaskInst, duplicateOfCurrentTaskInst);
    }
  }

  /*
   * Fix the control flows
   */
  lastIterationExecutionBuilder.CreateBr(cloneHeaderExit);
  updatedBrInst->replaceSuccessorWith(cloneHeaderExit, checkForLastExecutionBlock);
  IRBuilder<> checkForLastExecutionBuilder(checkForLastExecutionBlock);

  /*
   * Compute the loop governing IV's value the previous iteration
   * (regardless of what core it would have executed on)
   */
  auto stepSize = clonedStepSizeMap.at(&loopGoverningIV);
  auto prevIterIVValue = checkForLastExecutionBuilder.CreateSub(cloneGoverningPHI, stepSize);

  /*
   * Guard against this previous iteration.
   * If the condition would have exited the loop, skip the last execution block
   * If not, this was the last execution of the header
   *
   * Clone the original compare instruction of the loop governing IV.
   */
  auto prevIterGuard = cast<CmpInst>(updatedCmpInst->clone());

  /*
   * Make the predicate strict of the comparison instruction.
   *
   * NOTE: This is important if the original comparison was "== N" and the loop governing IV was a decreasing IV that stopped at N.
   * In this case, the comparison has been translated into "<= N" to catch past-last-iteration iterations. 
   * So, if we want to know whether we are the thread that executed the last iteration, then the comparison instruction that we must use is "< N" and if this returns true, then we are not the thread that executed the last iteration.
   */
  prevIterGuard->replaceUsesOfWith(cloneGoverningPHI, prevIterIVValue);
  checkForLastExecutionBuilder.Insert(prevIterGuard);
  auto prevIterGuardTrueSucc = isTrueExiting ? cloneHeaderExit : this->lastIterationExecutionBlock;
  auto prevIterGuardFalseSucc = isTrueExiting ? this->lastIterationExecutionBlock : cloneHeaderExit;
  checkForLastExecutionBuilder.CreateCondBr(prevIterGuard, prevIterGuardTrueSucc, prevIterGuardFalseSucc);

  /*
   * Track duplicated live out values properly
   * This has to happen because we duplicated logic.
   * 
   * The correct live out for non-reducible live outs is simply the duplicated value
   * The correct live out for reducible live outs is EITHER:
   * 1) the duplicated value within the last iteration block
   * 2) the original value moved to the body from the previous iteration executed on this core
   * 
   * NOTE: Helix only has one task, as each core executes the same task
   */
  IRBuilder<> cloneHeaderExitBuilder(cloneHeaderExit->getFirstNonPHI());
  auto envUser = this->envBuilder->getUser(0);

  for (auto envIndex : envUser->getEnvIndicesOfLiveOutVars()) {

    /*
     * Only work with duplicated producers
     */
    auto originalProducer = (Instruction*)LDI->environment->producerAt(envIndex);
    if (this->lastIterationExecutionDuplicateMap.find(originalProducer) == this->lastIterationExecutionDuplicateMap.end()) continue;

    /*
     * If the producer isn't reducible, simply mapping to the duplicated value is sufficient,
     * which is already done (stored in lastIterationExecutionDuplicateMap)
     */
    auto isReduced = this->envBuilder->isReduced(envIndex);
    if (!isReduced) {
      continue;
    }

    /*
     * We need a PHI after the last iteration block to track whether this core will
     * store an intermediate of this reduced live out of the last iteration's value of it
     */
    auto originalIntermedateInHeader = this->fetchLoopEntryPHIOfProducer(LDI, originalProducer);
    auto cloneIntermediateInHeader = task->getCloneOfOriginalInstruction(originalIntermedateInHeader);
    auto duplicateProducerInLastIterationBlock = this->lastIterationExecutionDuplicateMap.at(originalProducer);
    auto producerType = originalProducer->getType();

    /*
     * Create a PHI, recieving the propagated body value if the last iteration didn't execute on this core,
     * and receiving the last iteration value if the last iteration did execute on this core
     * 
     * NOTE: We don't use the value moved to the body; that would not dominate this PHI. We use the
     * PHI that propagates that value, for which there is one because this is a reducible live out
     */
    auto phi = cloneHeaderExitBuilder.CreatePHI(producerType, 2);
    phi->addIncoming(cloneIntermediateInHeader, checkForLastExecutionBlock);
    phi->addIncoming(duplicateProducerInLastIterationBlock, lastIterationExecutionBlock);

    /*
>>>>>>> e590cbad
     * Map from the original value of this producer to the PHI tracking the last value of this producer
     * NOTE: This is needed later when storing live outs
     */
    this->lastIterationExecutionDuplicateMap.erase(originalProducer);
    this->lastIterationExecutionDuplicateMap.insert(std::make_pair(originalProducer, phi));
  }

  return ;
}

}<|MERGE_RESOLUTION|>--- conflicted
+++ resolved
@@ -156,11 +156,7 @@
   auto &loopGoverningIV = loopGoverningIVAttr->getInductionVariable();
   auto originalGoverningPHI = loopGoverningIV.getLoopEntryPHI();
   auto cloneGoverningPHI = task->getCloneOfOriginalInstruction(originalGoverningPHI);
-<<<<<<< HEAD
   auto origValueUsedToCompareAgainstExitConditionValue = loopGoverningIVAttr->getValueToCompareAgainstExitConditionValue();
-=======
-  auto origValueUsedToCompareAgainstExitConditionValue = loopGoverningIVAttr->getIntermediateValueUsedInCompare();
->>>>>>> e590cbad
   auto valueUsedToCompareAgainstExitConditionValue = task->getCloneOfOriginalInstruction(origValueUsedToCompareAgainstExitConditionValue);
   assert(valueUsedToCompareAgainstExitConditionValue != nullptr);
   auto updatedBrInst = brInst;
@@ -196,7 +192,10 @@
      * Fetch the clone
      */
     auto cloneI = task->getCloneOfOriginalInstruction(&I);
-<<<<<<< HEAD
+    if (cloneI == nullptr){
+      originalInstsThatMustMove.push_back(&I);
+      continue ;
+    }
 
     /*
      * Fetch the SCC that contains I (if it exists)
@@ -272,24 +271,46 @@
    * Clone these instructions and execute them after exiting the loop ONLY IF
    * the previous iteration's IV value passes the loop guard.
    */
-  for (auto originalI : originalInstsThatMustMove) {
-    auto cloneI = task->getCloneOfOriginalInstruction(originalI);
+  std::vector<Instruction *> duplicatesInLastIterationBlock;
+  std::map<Instruction *, Instruction *> duplicateOfTaskInst;
+  for (auto cloneI : cloneInstsThatMustMove){
+
+    /*
+     * Fetch the original instruction of the current instruction in the task (if it exists)
+     */
+    auto originalI = task->getOriginalInstructionOfClone(cloneI);
+
+    /*
+     * Clone the task instruction
+     */
     auto duplicateI = cloneI->clone();
+    duplicateOfTaskInst[cloneI] = duplicateI;
+
+    /*
+     * Add the clone to the last-iteration basic block
+     */
     lastIterationExecutionBuilder.Insert(duplicateI);
-    this->lastIterationExecutionDuplicateMap.insert(std::make_pair(originalI, duplicateI));
+
+    /*
+     * Keep track of the clone
+     */
+    duplicatesInLastIterationBlock.push_back(duplicateI);
+
+    /*
+     * Keep the map originalI <-> duplicate if originalI exists
+     */
+    if (originalI){
+      this->lastIterationExecutionDuplicateMap.insert(std::make_pair(originalI, duplicateI));
+    }
   }
 
   /*
    * Re-wire the cloned last execution instructions together
    */
-  for (auto originalI : originalInstsThatMustMove) {
-    auto duplicateI = this->lastIterationExecutionDuplicateMap.at(originalI);
-    for (auto originalJ : originalInstsThatMustMove) {
-      if (originalI == originalJ) continue;
-
-      auto cloneJ = task->getCloneOfOriginalInstruction(originalJ);
-      auto duplicateJ = this->lastIterationExecutionDuplicateMap.at(originalJ);
-      duplicateI->replaceUsesOfWith(cloneJ, duplicateJ);
+  for (auto duplicateInst : duplicatesInLastIterationBlock){
+    for (auto currentTaskInst : cloneInstsThatMustMove){
+      auto duplicateOfCurrentTaskInst = duplicateOfTaskInst[currentTaskInst];
+      duplicateInst->replaceUsesOfWith(currentTaskInst, duplicateOfCurrentTaskInst);
     }
   }
 
@@ -384,218 +405,6 @@
     phi->addIncoming(duplicateProducerInLastIterationBlock, lastIterationExecutionBlock);
 
     /*
-=======
-    if (cloneI == nullptr){
-      originalInstsThatMustMove.push_back(&I);
-      continue ;
-    }
-
-    /*
-     * Fetch the SCC that contains I (if it exists)
-     */
-    auto scc = sccdag->sccOfValue(&I);
-    auto sccInfo = sccManager->getSCCAttrs(scc);
-    auto sccType = sccInfo->getType();
-
-    /*
-     * Ensure the original instruction was not independent, not a PHI, not clonable
-     * and not part of this loop governing IV attribution
-     * 
-     * HACK: We don't have a way to ask if an instruction is repeatable, so to be safe,
-     * anything that isn't belonging to an IV is duplicated
-     */
-    if (isa<PHINode>(&I)) {
-      originalInstsThatCanStayInTheNewHeader.push_back(&I);
-      cloneInstsThatCanStayInTheNewHeader.insert(cloneI);
-      continue;
-    }
-    if (  false
-          || (originalCmpInst == &I)
-          || (originalBrInst == &I)
-      ){
-      originalInstsThatCanStayInTheNewHeader.push_back(&I);
-      cloneInstsThatCanStayInTheNewHeader.insert(cloneI);
-      continue;
-    }
-    if (sccInfo->isInductionVariableSCC()) {
-      originalInstsThatCanStayInTheNewHeader.push_back(&I);
-      cloneInstsThatCanStayInTheNewHeader.insert(cloneI);
-      continue;
-    }
-
-    /*
-     * The clone of this original instruction must move out from the new header.
-     */
-    originalInstsThatMustMove.push_back(&I);
-  }
-
-  /*
-   * Collect the instruction in the old header of the task that must move.
-   */
-  std::vector<Instruction *> cloneInstsThatMustMove;
-  for (auto &I : *headerClone){
-    if (cloneInstsThatCanStayInTheNewHeader.find(&I) != cloneInstsThatCanStayInTheNewHeader.end()){
-      continue ;
-    }
-
-    /*
-     * The instruction must move from the old header to the new one.
-     */
-    cloneInstsThatMustMove.push_back(&I);
-  }
-
-  /*
-   * Move those instructions to the loop body (right at the beginning, in order)
-   */
-  auto firstBodyInst = entryIntoBody->getFirstNonPHIOrDbgOrLifetime();
-  for (auto iIter = cloneInstsThatMustMove.rbegin(); iIter != cloneInstsThatMustMove.rend(); ++iIter) {
-    auto cloneI = *iIter;
-    cloneI->moveBefore(firstBodyInst);
-    firstBodyInst = cloneI;
-  }
-
-  auto taskFunction = task->getTaskBody();
-  auto &cxt = taskFunction->getContext();
-  auto checkForLastExecutionBlock = BasicBlock::Create(cxt, "check_if_last_iteration_is_missing", taskFunction);
-  this->lastIterationExecutionBlock = BasicBlock::Create(cxt, "last_iteration", taskFunction);
-  IRBuilder<> lastIterationExecutionBuilder(this->lastIterationExecutionBlock);
-
-  /*
-   * Clone these instructions and execute them after exiting the loop ONLY IF
-   * the previous iteration's IV value passes the loop guard.
-   */
-  std::vector<Instruction *> duplicatesInLastIterationBlock;
-  std::map<Instruction *, Instruction *> duplicateOfTaskInst;
-  for (auto cloneI : cloneInstsThatMustMove){
-
-    /*
-     * Fetch the original instruction of the current instruction in the task (if it exists)
-     */
-    auto originalI = task->getOriginalInstructionOfClone(cloneI);
-
-    /*
-     * Clone the task instruction
-     */
-    auto duplicateI = cloneI->clone();
-    duplicateOfTaskInst[cloneI] = duplicateI;
-
-    /*
-     * Add the clone to the last-iteration basic block
-     */
-    lastIterationExecutionBuilder.Insert(duplicateI);
-
-    /*
-     * Keep track of the clone
-     */
-    duplicatesInLastIterationBlock.push_back(duplicateI);
-
-    /*
-     * Keep the map originalI <-> duplicate if originalI exists
-     */
-    if (originalI){
-      this->lastIterationExecutionDuplicateMap.insert(std::make_pair(originalI, duplicateI));
-    }
-  }
-
-  /*
-   * Re-wire the cloned last execution instructions together
-   */
-  for (auto duplicateInst : duplicatesInLastIterationBlock){
-    for (auto currentTaskInst : cloneInstsThatMustMove){
-      auto duplicateOfCurrentTaskInst = duplicateOfTaskInst[currentTaskInst];
-      duplicateInst->replaceUsesOfWith(currentTaskInst, duplicateOfCurrentTaskInst);
-    }
-  }
-
-  /*
-   * Fix the control flows
-   */
-  lastIterationExecutionBuilder.CreateBr(cloneHeaderExit);
-  updatedBrInst->replaceSuccessorWith(cloneHeaderExit, checkForLastExecutionBlock);
-  IRBuilder<> checkForLastExecutionBuilder(checkForLastExecutionBlock);
-
-  /*
-   * Compute the loop governing IV's value the previous iteration
-   * (regardless of what core it would have executed on)
-   */
-  auto stepSize = clonedStepSizeMap.at(&loopGoverningIV);
-  auto prevIterIVValue = checkForLastExecutionBuilder.CreateSub(cloneGoverningPHI, stepSize);
-
-  /*
-   * Guard against this previous iteration.
-   * If the condition would have exited the loop, skip the last execution block
-   * If not, this was the last execution of the header
-   *
-   * Clone the original compare instruction of the loop governing IV.
-   */
-  auto prevIterGuard = cast<CmpInst>(updatedCmpInst->clone());
-
-  /*
-   * Make the predicate strict of the comparison instruction.
-   *
-   * NOTE: This is important if the original comparison was "== N" and the loop governing IV was a decreasing IV that stopped at N.
-   * In this case, the comparison has been translated into "<= N" to catch past-last-iteration iterations. 
-   * So, if we want to know whether we are the thread that executed the last iteration, then the comparison instruction that we must use is "< N" and if this returns true, then we are not the thread that executed the last iteration.
-   */
-  prevIterGuard->replaceUsesOfWith(cloneGoverningPHI, prevIterIVValue);
-  checkForLastExecutionBuilder.Insert(prevIterGuard);
-  auto prevIterGuardTrueSucc = isTrueExiting ? cloneHeaderExit : this->lastIterationExecutionBlock;
-  auto prevIterGuardFalseSucc = isTrueExiting ? this->lastIterationExecutionBlock : cloneHeaderExit;
-  checkForLastExecutionBuilder.CreateCondBr(prevIterGuard, prevIterGuardTrueSucc, prevIterGuardFalseSucc);
-
-  /*
-   * Track duplicated live out values properly
-   * This has to happen because we duplicated logic.
-   * 
-   * The correct live out for non-reducible live outs is simply the duplicated value
-   * The correct live out for reducible live outs is EITHER:
-   * 1) the duplicated value within the last iteration block
-   * 2) the original value moved to the body from the previous iteration executed on this core
-   * 
-   * NOTE: Helix only has one task, as each core executes the same task
-   */
-  IRBuilder<> cloneHeaderExitBuilder(cloneHeaderExit->getFirstNonPHI());
-  auto envUser = this->envBuilder->getUser(0);
-
-  for (auto envIndex : envUser->getEnvIndicesOfLiveOutVars()) {
-
-    /*
-     * Only work with duplicated producers
-     */
-    auto originalProducer = (Instruction*)LDI->environment->producerAt(envIndex);
-    if (this->lastIterationExecutionDuplicateMap.find(originalProducer) == this->lastIterationExecutionDuplicateMap.end()) continue;
-
-    /*
-     * If the producer isn't reducible, simply mapping to the duplicated value is sufficient,
-     * which is already done (stored in lastIterationExecutionDuplicateMap)
-     */
-    auto isReduced = this->envBuilder->isReduced(envIndex);
-    if (!isReduced) {
-      continue;
-    }
-
-    /*
-     * We need a PHI after the last iteration block to track whether this core will
-     * store an intermediate of this reduced live out of the last iteration's value of it
-     */
-    auto originalIntermedateInHeader = this->fetchLoopEntryPHIOfProducer(LDI, originalProducer);
-    auto cloneIntermediateInHeader = task->getCloneOfOriginalInstruction(originalIntermedateInHeader);
-    auto duplicateProducerInLastIterationBlock = this->lastIterationExecutionDuplicateMap.at(originalProducer);
-    auto producerType = originalProducer->getType();
-
-    /*
-     * Create a PHI, recieving the propagated body value if the last iteration didn't execute on this core,
-     * and receiving the last iteration value if the last iteration did execute on this core
-     * 
-     * NOTE: We don't use the value moved to the body; that would not dominate this PHI. We use the
-     * PHI that propagates that value, for which there is one because this is a reducible live out
-     */
-    auto phi = cloneHeaderExitBuilder.CreatePHI(producerType, 2);
-    phi->addIncoming(cloneIntermediateInHeader, checkForLastExecutionBlock);
-    phi->addIncoming(duplicateProducerInLastIterationBlock, lastIterationExecutionBlock);
-
-    /*
->>>>>>> e590cbad
      * Map from the original value of this producer to the PHI tracking the last value of this producer
      * NOTE: This is needed later when storing live outs
      */
