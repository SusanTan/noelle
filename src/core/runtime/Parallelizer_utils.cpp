--- conflicted
+++ resolved
@@ -1,630 +1,602 @@
-#include <stdlib.h>
-
-#include <sched.h>
-
-#include "rt/virgil/virgil.h"
-#include "rt/virgil/ThreadSafeQueue.hpp"
-#include "rt/virgil/ThreadSafeNautilusQueue.hpp"
-
-#define CACHE_LINE_SIZE 64
-
-extern "C" {
-
-  /******************************************** NOELLE APIs ***********************************************/
-
-  class DispatcherInfo {
-    public:
-      int32_t numberOfThreadsUsed;
-      int64_t unusedVariableToPreventOptIfStructHasOnlyOneVariable;
-  };
-
-  /*
-   * Return the number of cores to use for the parallelization.
-   */
-  int32_t NOELLE_getNumberOfCores (void);
-
-  /*
-   * Dispatch threads to run a DOALL loop.
-   */
-  DispatcherInfo NOELLE_DOALLDispatcher (
-    void (*parallelizedLoop)(void *, int64_t, int64_t, int64_t), 
-    void *env, 
-    int64_t maxNumberOfCores, 
-    int64_t chunkSize
-    );
-
-
-  /******************************************** NOELLE API implementations ***********************************************/
-
-
-
-  /**********************************************************************
-   *                MISC
-   **********************************************************************/
-  int32_t NOELLE_getNumberOfCores (void){
-    static int32_t cores = 0;
-
-    /*
-     * Check if we have already computed the number of cores.
-     */
-    if (cores == 0){
-
-      /*
-       * Compute the number of cores.
-       */
-      cores = nk_virgil_get_num_cpus();
-    }
-
-    return cores;
-  }
-
-  typedef void (*stageFunctionPtr_t)(void *, void*);
-
-  void queuePush8(MARC::ThreadSafeQueue<int8_t> *queue, int8_t *val) { 
-    queue->push(*val); 
-
-    #ifdef DSWP_STATS
-    numberOfPushes8++;
-    #endif
-
-    return ;
-  }
-
-  void queuePop8(MARC::ThreadSafeQueue<int8_t> *queue, int8_t *val) { 
-    queue->waitPop(*val); 
-    return ;
-  }
-
-  void queuePush16(MARC::ThreadSafeQueue<int16_t> *queue, int16_t *val) { 
-    queue->push(*val); 
-
-    #ifdef DSWP_STATS
-    numberOfPushes16++;
-    #endif
-
-    return ;
-  }
-
-  void queuePop16(MARC::ThreadSafeQueue<int16_t> *queue, int16_t *val) { 
-    queue->waitPop(*val);
-  }
-
-  void queuePush32(MARC::ThreadSafeQueue<int32_t> *queue, int32_t *val) { 
-    queue->push(*val); 
-
-    #ifdef DSWP_STATS
-    numberOfPushes32++;
-    #endif
-
-    return ;
-  }
-
-  void queuePop32(MARC::ThreadSafeQueue<int32_t> *queue, int32_t *val) { 
-    queue->waitPop(*val);
-  }
-
-  void queuePush64(MARC::ThreadSafeQueue<int64_t> *queue, int64_t *val) { 
-    queue->push(*val); 
-
-    #ifdef DSWP_STATS
-    numberOfPushes64++;
-    #endif
-
-    return ;
-  }
-
-  void queuePop64(MARC::ThreadSafeQueue<int64_t> *queue, int64_t *val) { 
-    queue->waitPop(*val); 
-
-    return ;
-  }
-
-
-  /**********************************************************************
-   *                DOALL
-   **********************************************************************/
-  typedef struct {
-    void (*parallelizedLoop)(void *, int64_t, int64_t, int64_t) ;
-    void *env ;
-    int64_t coreID ;
-    int64_t numCores;
-    int64_t chunkSize ;
-  } DOALL_args_t ;
-
-  void * NOELLE_DOALLTrampoline (void *args){
-
-    /*
-     * Fetch the arguments.
-     */
-    auto DOALLArgs = (DOALL_args_t *) args;
-
-    /*
-     * Invoke
-     */
-    DOALLArgs->parallelizedLoop(DOALLArgs->env, DOALLArgs->coreID, DOALLArgs->numCores, DOALLArgs->chunkSize);
-
-    return NULL;
-  }
-
-  DispatcherInfo NOELLE_DOALLDispatcher (
-    void (*parallelizedLoop)(void *, int64_t, int64_t, int64_t), 
-    void *env, 
-    int64_t maxNumberOfCores, 
-    int64_t chunkSize
-    ){
-
-    /*
-     * Set the number of cores to use.
-     */
-    auto runtimeNumberOfCores = NOELLE_getNumberOfCores();
-    auto numCores = runtimeNumberOfCores > maxNumberOfCores ? maxNumberOfCores : runtimeNumberOfCores;
-
-    /*
-     * Allocate the memory to store the arguments.
-     */
-    DOALL_args_t *argsForAllCores;
-    posix_memalign((void **)&argsForAllCores, CACHE_LINE_SIZE, sizeof(DOALL_args_t) * numCores);
-
-    /*
-     * Submit DOALL tasks.
-     */
-    auto localFutures = (nk_virgil_task_t *) malloc(sizeof(nk_virgil_task_t) * numCores);
-    for (auto i = 0; i < numCores; ++i) {
-
-      /*
-       * Prepare the arguments.
-       */
-      auto argsPerCore = &argsForAllCores[i];
-      argsPerCore->parallelizedLoop = parallelizedLoop;
-      argsPerCore->env = env;
-      argsPerCore->coreID = i;
-      argsPerCore->numCores = numCores;
-      argsPerCore->chunkSize = chunkSize;
-
-      /*
-       * Submit
-       */
-      localFutures[i] = nk_virgil_submit_task_to_any_cpu(NOELLE_DOALLTrampoline, argsPerCore);
-    }
-
-    /*
-     * Wait for DOALL tasks.
-     */
-    for (auto i = 0; i < numCores; ++i) {
-      void *outputMemory;
-      nk_virgil_wait_for_task_completion(localFutures[i], &outputMemory);
-    }
-    #ifdef RUNTIME_PRINT
-    std::cerr << "Got all futures" << std::endl;
-    #endif
-
-    /*
-     * Free the memory.
-     */
-    free(argsForAllCores);
-
-    DispatcherInfo dispatcherInfo;
-    dispatcherInfo.numberOfThreadsUsed = numCores;
-    return dispatcherInfo;
-  }
-
-  #ifdef RUNTIME_PRINT
-  void *mySSGlobal = nullptr;
-  #endif
-
-
-  /**********************************************************************
-   *                HELIX
-   **********************************************************************/
-  typedef struct {
-<<<<<<< HEAD
-    void *env;
-  } NOELLE_HELIX_args_t ;
-
-=======
-    void (*parallelizedLoop)(void *, void *, void *, void *, int64_t, int64_t, uint64_t *);
-    void *env ;
-    void *loopCarriedArray;
-    void *ssArrayPast;
-    void *ssArrayFuture;
-    uint64_t coreID;
-    uint64_t numCores;
-    uint64_t *loopIsOverFlag;
-  } NOELLE_HELIX_args_t ;
-
-  void NOELLE_HELIXTrampoline (void *args){
-
-    /*
-     * Fetch the arguments.
-     */
-    auto HELIX_args = (NOELLE_HELIX_args_t *) args;
-
-    /*
-     * Invoke
-     */
-    HELIX_args->parallelizedLoop(
-      HELIX_args->env, 
-      HELIX_args->loopCarriedArray, 
-      HELIX_args->ssArrayPast, 
-      HELIX_args->ssArrayFuture, 
-      HELIX_args->coreID,
-      HELIX_args->numCores,
-      HELIX_args->loopIsOverFlag
-      );
-
-    return ;
-  }
-
->>>>>>> 7838f7e0
-  void HELIX_helperThread (void *ssArray, uint32_t numOfsequentialSegments, uint64_t *theLoopIsOver){
-
-    while ((*theLoopIsOver) == 0){
-
-      /*
-       * Prefetch all sequential segment cache lines of the current loop iteration.
-       */
-      for (auto i = 0 ; ((*theLoopIsOver) == 0) && (i < numOfsequentialSegments); i++){
-
-        /*
-         * Fetch the pointer.
-         */
-        auto ptr = (uint64_t *)(((uint64_t)ssArray) + (i * CACHE_LINE_SIZE));
-
-        /*
-         * Prefetch the cache line for the current sequential segment.
-         */
-        while (((*theLoopIsOver) == 0) && ((*ptr) == 0)) ;
-      }
-    }
-
-    return ;
-  }
-
-  DispatcherInfo HELIX_dispatcher (
-    void (*parallelizedLoop)(void *, void *, void *, void *, int64_t, int64_t, uint64_t *), 
-    void *env,
-    void *loopCarriedArray,
-    int64_t numCores, 
-    int64_t numOfsequentialSegments
-    ){
-
-    /*
-     * Assumptions.
-     */
-
-    /*
-     * Allocate the sequential segment arrays.
-     * We need numCores - 1 arrays.
-     */
-    auto numOfSSArrays = numCores;
-    void *ssArrays = NULL;
-    auto ssSize = CACHE_LINE_SIZE;
-    auto ssArraySize = ssSize * numOfsequentialSegments;
-    if (numOfsequentialSegments > 0){
-
-      /*
-       * Allocate the sequential segment arrays.
-       */
-      posix_memalign(&ssArrays, CACHE_LINE_SIZE, ssArraySize *  numOfSSArrays);
-      if (ssArrays == NULL){
-        abort();
-      }
-
-      /*
-       * Initialize the sequential segment arrays.
-       */
-      for (auto i = 0; i < numOfSSArrays; i++){
-
-        /*
-         * Fetch the current sequential segment array.
-         */
-        auto ssArray = (void *)(((uint64_t)ssArrays) + (i * ssArraySize));
-
-        /*
-         * Initialize the locks.
-         */
-        for (auto lockID = 0; lockID < numOfsequentialSegments; lockID++){
-
-          /*
-           * Fetch the pointer to the current lock.
-           */
-          auto lock = (nk_virgil_spinlock_t *)(((uint64_t)ssArray) + (lockID * ssSize));
-
-          /*
-           * Initialize the lock.
-           */
-          nk_virgil_spinlock_init(lock);
-
-          /*
-           * If the sequential segment is not for core 0, then we need to lock it.
-           */
-          if (i > 0){
-            nk_virgil_spinlock_lock(lock);
-          }
-        }
-      }
-    }
-
-    /*
-     * Allocate the memory to store the arguments.
-     */
-    auto argsForAllCores = (NOELLE_HELIX_args_t *) malloc(sizeof(NOELLE_HELIX_args_t) * numCores);
-
-    /*
-     * Allocate the arguments for the cores.
-     */
-    NOELLE_HELIX_args_t *argsForAllCores;
-    posix_memalign((void **)&argsForAllCores, CACHE_LINE_SIZE, sizeof(NOELLE_HELIX_args_t) * numCores);
-
-    /*
-     * Launch threads
-     */
-    uint64_t loopIsOverFlag = 0;
-    //cpu_set_t cores;
-    auto localFutures = (nk_virgil_task_t *) malloc(sizeof(nk_virgil_task_t) * numCores);
-    for (auto i = 0; i < numCores; ++i) {
-
-      /*
-       * Identify the past and future sequential segment arrays.
-       */
-      auto pastID = i;
-      auto futureID = (i + 1) % numCores;
-
-      /*
-       * Fetch the sequential segment array for the current thread.
-       */
-      auto ssArrayPast = (void *)(((uint64_t)ssArrays) + (pastID * ssArraySize));
-      auto ssArrayFuture = (void *)(((uint64_t)ssArrays) + (futureID * ssArraySize));
-<<<<<<< HEAD
-      auto argsPerCore = &argsForAllCores[i];
-      argsPerCore->env = env;
-=======
-
-      #ifdef RUNTIME_PRINT
-      fprintf(stderr, "HelixDispatcher: defined ss past and future arrays: %ld %ld\n", (int *)ssArrayPast - (int *)mySSGlobal, (int *)ssArrayFuture - (int *)mySSGlobal);
-      #endif
-
-      /*
-       * Prepare the arguments.
-       */
-      auto argsPerCore = &argsForAllCores[i];
-      argsPerCore->parallelizedLoop = parallelizedLoop;
-      argsPerCore->env = env;
-      argsPerCore->loopCarriedArray = loopCarriedArray;
-      argsPerCore->ssArrayPast = ssArrayPast;
-      argsPerCore->ssArrayFuture = ssArrayFuture;
-      argsPerCore->coreID = i;
-      argsPerCore->numCores = numCores;
-      argsPerCore->loopIsOverFlag = &loopIsOverFlag;
-
-      /*
-       * Set the affinity for both the thread and its helper.
-       */
-      CPU_ZERO(&cores);
-      auto physicalCore = i * 2;
-      CPU_SET(physicalCore, &cores);
-      CPU_SET(physicalCore + 1, &cores);
->>>>>>> 7838f7e0
-
-      /*
-       * Launch the thread.
-       */
-<<<<<<< HEAD
-      localFutures[i] = nk_virgil_submit_task_to_any_cpu(NOELLE_HELIXTrampoline, argsPerCore);
-=======
-      //localFutures.push_back(pool.submitToCores(cores, NOELLE_HELIXTrampoline, argsPerCore));
->>>>>>> 7838f7e0
-      localFutures.push_back(pool.submitToCores(
-        cores,
-        argsPerCore->parallelizedLoop,
-        argsPerCore->env, 
-        argsPerCore->loopCarriedArray,
-        argsPerCore->ssArrayPast, 
-        argsPerCore->ssArrayFuture,
-        argsPerCore->coreID, 
-        argsPerCore->numCores,
-        argsPerCore->loopIsOverFlag
-      ));
-
-      /*
-       * Launch the helper thread.
-       */
-      continue ;
-      /*localFutures.push_back(pool.submitToCores(
-        cores,
-        HELIX_helperThread, 
-        ssArrayPast,
-        numOfsequentialSegments,
-        &loopIsOverFlag
-      ));*/
-    }
-
-    /*
-     * Wait for the threads to end
-     */
-    for (auto& future : localFutures){
-      future.get();
-    }
-
-    /*
-     * Free the memory.
-     */
-    free(ssArrays);
-    free(argsForAllCores);
-
-    DispatcherInfo dispatcherInfo;
-    dispatcherInfo.numberOfThreadsUsed = numCores;
-    return dispatcherInfo;
-  }
-
-  void HELIX_wait (
-    void *sequentialSegment
-    ){
-
-    /*
-     * Fetch the spinlock
-     */
-    auto ss = (nk_virgil_spinlock_t *) sequentialSegment;
-
-    /*
-     * Wait
-     */
-    nk_virgil_spinlock_lock(ss);
-
-    return ;
-  }
-
-  void HELIX_signal (
-    void *sequentialSegment
-    ){
-
-    /*
-     * Fetch the spinlock
-     */
-    auto ss = (nk_virgil_spinlock_t *) sequentialSegment;
-
-    /*
-     * Signal
-     */
-    nk_virgil_spinlock_unlock(ss);
-
-    return ;
-  }
-
-
-  /**********************************************************************
-   *                DSWP
-   **********************************************************************/
-  typedef struct {
-    stageFunctionPtr_t funcToInvoke;
-    void *env;
-    void *localQueues;
-  } NOELLE_DSWP_args_t ;
-
-  void stageExecuter(void (*stage)(void *, void *), void *env, void *queues){ 
-    return stage(env, queues);
-  }
-
-  void * NOELLE_DSWPTrampoline (void *args){
-
-    /*
-     * Fetch the arguments.
-     */
-    auto DSWPArgs = (NOELLE_DSWP_args_t *) args;
-
-    /*
-     * Invoke
-     */
-    DSWPArgs->funcToInvoke(DSWPArgs->env, DSWPArgs->localQueues);
-
-    return NULL;
-  }
-
-  DispatcherInfo  NOELLE_DSWPDispatcher (void *env, int64_t *queueSizes, void *stages, int64_t numberOfStages, int64_t numberOfQueues){
-    #ifdef RUNTIME_PRINT
-    std::cerr << "Starting dispatcher: num stages " << numberOfStages << ", num queues: " << numberOfQueues << std::endl;
-    #endif
-
-    /*
-     * Allocate the communication queues.
-     */
-    void *localQueues[numberOfQueues];
-    for (auto i = 0; i < numberOfQueues; ++i) {
-      switch (queueSizes[i]) {
-        case 1:
-          localQueues[i] = new MARC::ThreadSafeNautilusQueue<int8_t>();
-          break;
-        case 8:
-          localQueues[i] = new MARC::ThreadSafeNautilusQueue<int8_t>();
-          break;
-        case 16:
-          localQueues[i] = new MARC::ThreadSafeNautilusQueue<int16_t>();
-          break;
-        case 32:
-          localQueues[i] = new MARC::ThreadSafeNautilusQueue<int32_t>();
-          break;
-        case 64:
-          localQueues[i] = new MARC::ThreadSafeNautilusQueue<int64_t>();
-          break;
-        default:
-          abort();
-          break;
-      }
-    }
-    #ifdef RUNTIME_PRINT
-    std::cerr << "Made queues" << std::endl;
-    #endif
-
-    /*
-     * Allocate the memory to store the arguments.
-     */
-    auto argsForAllCores = (NOELLE_DSWP_args_t *) malloc(sizeof(NOELLE_DSWP_args_t) * numberOfStages);
-
-    /*
-     * Submit DSWP tasks
-     */
-    auto localFutures = (nk_virgil_task_t *) malloc(sizeof(nk_virgil_task_t) * numberOfStages);
-    auto allStages = (void **)stages;
-    for (auto i = 0; i < numberOfStages; ++i) {
-
-      /*
-       * Prepare the arguments.
-       */
-      auto argsPerCore = &argsForAllCores[i];
-      argsPerCore->funcToInvoke = reinterpret_cast<stageFunctionPtr_t>(reinterpret_cast<long long>(allStages[i]));
-      argsPerCore->env = env;
-      argsPerCore->localQueues = (void *) localQueues;
-
-      /*
-       * Submit
-       */
-      localFutures[i] = nk_virgil_submit_task_to_specific_cpu(NOELLE_DSWPTrampoline, argsPerCore, i);
-    }
-
-    /*
-     * Wait for the tasks to complete.
-     */
-    for (auto i = 0; i < numberOfStages; ++i) {
-      void *outputMemory;
-      nk_virgil_wait_for_task_completion(localFutures[i], &outputMemory);
-    }
-
-    /*
-     * Free the memory.
-     */
-    for (int i = 0; i < numberOfQueues; ++i) {
-      switch (queueSizes[i]) {
-        case 1:
-          delete (MARC::ThreadSafeNautilusQueue<int8_t> *)(localQueues[i]);
-          break;
-        case 8:
-          delete (MARC::ThreadSafeNautilusQueue<int8_t> *)(localQueues[i]);
-          break;
-        case 16:
-          delete (MARC::ThreadSafeNautilusQueue<int16_t> *)(localQueues[i]);
-          break;
-        case 32:
-          delete (MARC::ThreadSafeNautilusQueue<int32_t> *)(localQueues[i]);
-          break;
-        case 64:
-          delete (MARC::ThreadSafeNautilusQueue<int64_t> *)(localQueues[i]);
-          break;
-        default:
-          abort();
-      }
-    }
-    free(argsForAllCores);
-
-    #ifdef DSWP_STATS
-    std::cout << "DSWP: 1 Byte pushes = " << numberOfPushes8 << std::endl;
-    std::cout << "DSWP: 2 Bytes pushes = " << numberOfPushes16 << std::endl;
-    std::cout << "DSWP: 4 Bytes pushes = " << numberOfPushes32 << std::endl;
-    std::cout << "DSWP: 8 Bytes pushes = " << numberOfPushes64 << std::endl;
-    #endif
-
-    DispatcherInfo dispatcherInfo;
-    dispatcherInfo.numberOfThreadsUsed = numberOfStages;
-    return dispatcherInfo;
-  }
-
-}
+#include <stdlib.h>
+
+#include <sched.h>
+
+#include "rt/virgil/virgil.h"
+#include "rt/virgil/ThreadSafeQueue.hpp"
+#include "rt/virgil/ThreadSafeNautilusQueue.hpp"
+
+#define CACHE_LINE_SIZE 64
+
+extern "C" {
+
+  /******************************************** NOELLE APIs ***********************************************/
+
+  class DispatcherInfo {
+    public:
+      int32_t numberOfThreadsUsed;
+      int64_t unusedVariableToPreventOptIfStructHasOnlyOneVariable;
+  };
+
+  /*
+   * Return the number of cores to use for the parallelization.
+   */
+  int32_t NOELLE_getNumberOfCores (void);
+
+  /*
+   * Dispatch threads to run a DOALL loop.
+   */
+  DispatcherInfo NOELLE_DOALLDispatcher (
+    void (*parallelizedLoop)(void *, int64_t, int64_t, int64_t), 
+    void *env, 
+    int64_t maxNumberOfCores, 
+    int64_t chunkSize
+    );
+
+
+  /******************************************** NOELLE API implementations ***********************************************/
+
+
+
+  /**********************************************************************
+   *                MISC
+   **********************************************************************/
+  int32_t NOELLE_getNumberOfCores (void){
+    static int32_t cores = 0;
+
+    /*
+     * Check if we have already computed the number of cores.
+     */
+    if (cores == 0){
+
+      /*
+       * Compute the number of cores.
+       */
+      cores = nk_virgil_get_num_cpus();
+    }
+
+    return cores;
+  }
+
+  typedef void (*stageFunctionPtr_t)(void *, void*);
+
+  void queuePush8(MARC::ThreadSafeQueue<int8_t> *queue, int8_t *val) { 
+    queue->push(*val); 
+
+    #ifdef DSWP_STATS
+    numberOfPushes8++;
+    #endif
+
+    return ;
+  }
+
+  void queuePop8(MARC::ThreadSafeQueue<int8_t> *queue, int8_t *val) { 
+    queue->waitPop(*val); 
+    return ;
+  }
+
+  void queuePush16(MARC::ThreadSafeQueue<int16_t> *queue, int16_t *val) { 
+    queue->push(*val); 
+
+    #ifdef DSWP_STATS
+    numberOfPushes16++;
+    #endif
+
+    return ;
+  }
+
+  void queuePop16(MARC::ThreadSafeQueue<int16_t> *queue, int16_t *val) { 
+    queue->waitPop(*val);
+  }
+
+  void queuePush32(MARC::ThreadSafeQueue<int32_t> *queue, int32_t *val) { 
+    queue->push(*val); 
+
+    #ifdef DSWP_STATS
+    numberOfPushes32++;
+    #endif
+
+    return ;
+  }
+
+  void queuePop32(MARC::ThreadSafeQueue<int32_t> *queue, int32_t *val) { 
+    queue->waitPop(*val);
+  }
+
+  void queuePush64(MARC::ThreadSafeQueue<int64_t> *queue, int64_t *val) { 
+    queue->push(*val); 
+
+    #ifdef DSWP_STATS
+    numberOfPushes64++;
+    #endif
+
+    return ;
+  }
+
+  void queuePop64(MARC::ThreadSafeQueue<int64_t> *queue, int64_t *val) { 
+    queue->waitPop(*val); 
+
+    return ;
+  }
+
+
+  /**********************************************************************
+   *                DOALL
+   **********************************************************************/
+  typedef struct {
+    void (*parallelizedLoop)(void *, int64_t, int64_t, int64_t) ;
+    void *env ;
+    int64_t coreID ;
+    int64_t numCores;
+    int64_t chunkSize ;
+  } DOALL_args_t ;
+
+  void * NOELLE_DOALLTrampoline (void *args){
+
+    /*
+     * Fetch the arguments.
+     */
+    auto DOALLArgs = (DOALL_args_t *) args;
+
+    /*
+     * Invoke
+     */
+    DOALLArgs->parallelizedLoop(DOALLArgs->env, DOALLArgs->coreID, DOALLArgs->numCores, DOALLArgs->chunkSize);
+
+    return NULL;
+  }
+
+  DispatcherInfo NOELLE_DOALLDispatcher (
+    void (*parallelizedLoop)(void *, int64_t, int64_t, int64_t), 
+    void *env, 
+    int64_t maxNumberOfCores, 
+    int64_t chunkSize
+    ){
+
+    /*
+     * Set the number of cores to use.
+     */
+    auto runtimeNumberOfCores = NOELLE_getNumberOfCores();
+    auto numCores = runtimeNumberOfCores > maxNumberOfCores ? maxNumberOfCores : runtimeNumberOfCores;
+
+    /*
+     * Allocate the memory to store the arguments.
+     */
+    DOALL_args_t *argsForAllCores;
+    posix_memalign((void **)&argsForAllCores, CACHE_LINE_SIZE, sizeof(DOALL_args_t) * numCores);
+
+    /*
+     * Submit DOALL tasks.
+     */
+    auto localFutures = (nk_virgil_task_t *) malloc(sizeof(nk_virgil_task_t) * numCores);
+    for (auto i = 0; i < numCores; ++i) {
+
+      /*
+       * Prepare the arguments.
+       */
+      auto argsPerCore = &argsForAllCores[i];
+      argsPerCore->parallelizedLoop = parallelizedLoop;
+      argsPerCore->env = env;
+      argsPerCore->coreID = i;
+      argsPerCore->numCores = numCores;
+      argsPerCore->chunkSize = chunkSize;
+
+      /*
+       * Submit
+       */
+      localFutures[i] = nk_virgil_submit_task_to_any_cpu(NOELLE_DOALLTrampoline, argsPerCore);
+    }
+
+    /*
+     * Wait for DOALL tasks.
+     */
+    for (auto i = 0; i < numCores; ++i) {
+      void *outputMemory;
+      nk_virgil_wait_for_task_completion(localFutures[i], &outputMemory);
+    }
+    #ifdef RUNTIME_PRINT
+    std::cerr << "Got all futures" << std::endl;
+    #endif
+
+    /*
+     * Free the memory.
+     */
+    free(argsForAllCores);
+
+    DispatcherInfo dispatcherInfo;
+    dispatcherInfo.numberOfThreadsUsed = numCores;
+    return dispatcherInfo;
+  }
+
+  #ifdef RUNTIME_PRINT
+  void *mySSGlobal = nullptr;
+  #endif
+
+
+  /**********************************************************************
+   *                HELIX
+   **********************************************************************/
+    void (*parallelizedLoop)(void *, void *, void *, void *, int64_t, int64_t, uint64_t *);
+    void *env ;
+    void *loopCarriedArray;
+    void *ssArrayPast;
+    void *ssArrayFuture;
+    uint64_t coreID;
+    uint64_t numCores;
+    uint64_t *loopIsOverFlag;
+  } NOELLE_HELIX_args_t ;
+
+  void NOELLE_HELIXTrampoline (void *args){
+
+    /*
+     * Fetch the arguments.
+     */
+    auto HELIX_args = (NOELLE_HELIX_args_t *) args;
+
+    /*
+     * Invoke
+     */
+    HELIX_args->parallelizedLoop(
+      HELIX_args->env, 
+      HELIX_args->loopCarriedArray, 
+      HELIX_args->ssArrayPast, 
+      HELIX_args->ssArrayFuture, 
+      HELIX_args->coreID,
+      HELIX_args->numCores,
+      HELIX_args->loopIsOverFlag
+      );
+
+    return ;
+  }
+
+  void HELIX_helperThread (void *ssArray, uint32_t numOfsequentialSegments, uint64_t *theLoopIsOver){
+
+    while ((*theLoopIsOver) == 0){
+
+      /*
+       * Prefetch all sequential segment cache lines of the current loop iteration.
+       */
+      for (auto i = 0 ; ((*theLoopIsOver) == 0) && (i < numOfsequentialSegments); i++){
+
+        /*
+         * Fetch the pointer.
+         */
+        auto ptr = (uint64_t *)(((uint64_t)ssArray) + (i * CACHE_LINE_SIZE));
+
+        /*
+         * Prefetch the cache line for the current sequential segment.
+         */
+        while (((*theLoopIsOver) == 0) && ((*ptr) == 0)) ;
+      }
+    }
+
+    return ;
+  }
+
+  DispatcherInfo HELIX_dispatcher (
+    void (*parallelizedLoop)(void *, void *, void *, void *, int64_t, int64_t, uint64_t *), 
+    void *env,
+    void *loopCarriedArray,
+    int64_t numCores, 
+    int64_t numOfsequentialSegments
+    ){
+
+    /*
+     * Assumptions.
+     */
+
+    /*
+     * Allocate the sequential segment arrays.
+     * We need numCores - 1 arrays.
+     */
+    auto numOfSSArrays = numCores;
+    void *ssArrays = NULL;
+    auto ssSize = CACHE_LINE_SIZE;
+    auto ssArraySize = ssSize * numOfsequentialSegments;
+    if (numOfsequentialSegments > 0){
+
+      /*
+       * Allocate the sequential segment arrays.
+       */
+      posix_memalign(&ssArrays, CACHE_LINE_SIZE, ssArraySize *  numOfSSArrays);
+      if (ssArrays == NULL){
+        abort();
+      }
+
+      /*
+       * Initialize the sequential segment arrays.
+       */
+      for (auto i = 0; i < numOfSSArrays; i++){
+
+        /*
+         * Fetch the current sequential segment array.
+         */
+        auto ssArray = (void *)(((uint64_t)ssArrays) + (i * ssArraySize));
+
+        /*
+         * Initialize the locks.
+         */
+        for (auto lockID = 0; lockID < numOfsequentialSegments; lockID++){
+
+          /*
+           * Fetch the pointer to the current lock.
+           */
+          auto lock = (nk_virgil_spinlock_t *)(((uint64_t)ssArray) + (lockID * ssSize));
+
+          /*
+           * Initialize the lock.
+           */
+          nk_virgil_spinlock_init(lock);
+
+          /*
+           * If the sequential segment is not for core 0, then we need to lock it.
+           */
+          if (i > 0){
+            nk_virgil_spinlock_lock(lock);
+          }
+        }
+      }
+    }
+
+    /*
+     * Allocate the memory to store the arguments.
+     */
+    auto argsForAllCores = (NOELLE_HELIX_args_t *) malloc(sizeof(NOELLE_HELIX_args_t) * numCores);
+
+    /*
+     * Allocate the arguments for the cores.
+     */
+    NOELLE_HELIX_args_t *argsForAllCores;
+    posix_memalign((void **)&argsForAllCores, CACHE_LINE_SIZE, sizeof(NOELLE_HELIX_args_t) * numCores);
+
+    /*
+     * Launch threads
+     */
+    uint64_t loopIsOverFlag = 0;
+    //cpu_set_t cores;
+    auto localFutures = (nk_virgil_task_t *) malloc(sizeof(nk_virgil_task_t) * numCores);
+    for (auto i = 0; i < numCores; ++i) {
+
+      /*
+       * Identify the past and future sequential segment arrays.
+       */
+      auto pastID = i;
+      auto futureID = (i + 1) % numCores;
+
+      /*
+       * Fetch the sequential segment array for the current thread.
+       */
+      auto ssArrayPast = (void *)(((uint64_t)ssArrays) + (pastID * ssArraySize));
+      auto ssArrayFuture = (void *)(((uint64_t)ssArrays) + (futureID * ssArraySize));
+      #ifdef RUNTIME_PRINT
+      fprintf(stderr, "HelixDispatcher: defined ss past and future arrays: %ld %ld\n", (int *)ssArrayPast - (int *)mySSGlobal, (int *)ssArrayFuture - (int *)mySSGlobal);
+      #endif
+
+      /*
+       * Prepare the arguments.
+       */
+      auto argsPerCore = &argsForAllCores[i];
+      argsPerCore->parallelizedLoop = parallelizedLoop;
+      argsPerCore->env = env;
+      argsPerCore->loopCarriedArray = loopCarriedArray;
+      argsPerCore->ssArrayPast = ssArrayPast;
+      argsPerCore->ssArrayFuture = ssArrayFuture;
+      argsPerCore->coreID = i;
+      argsPerCore->numCores = numCores;
+      argsPerCore->loopIsOverFlag = &loopIsOverFlag;
+
+      /*
+       * Set the affinity for both the thread and its helper.
+       */
+      CPU_ZERO(&cores);
+      auto physicalCore = i * 2;
+      CPU_SET(physicalCore, &cores);
+      CPU_SET(physicalCore + 1, &cores);
+
+      /*
+       * Launch the thread.
+       */
+      localFutures[i] = nk_virgil_submit_task_to_any_cpu(NOELLE_HELIXTrampoline, argsPerCore);
+
+      /*
+       * Launch the helper thread.
+       */
+      continue ;
+      /*localFutures.push_back(pool.submitToCores(
+        cores,
+        HELIX_helperThread, 
+        ssArrayPast,
+        numOfsequentialSegments,
+        &loopIsOverFlag
+      ));*/
+    }
+
+    /*
+     * Wait for the threads to end
+     */
+    for (auto& future : localFutures){
+      future.get();
+    }
+
+    /*
+     * Free the memory.
+     */
+    free(ssArrays);
+    free(argsForAllCores);
+
+    DispatcherInfo dispatcherInfo;
+    dispatcherInfo.numberOfThreadsUsed = numCores;
+    return dispatcherInfo;
+  }
+
+  void HELIX_wait (
+    void *sequentialSegment
+    ){
+
+    /*
+     * Fetch the spinlock
+     */
+    auto ss = (nk_virgil_spinlock_t *) sequentialSegment;
+
+    /*
+     * Wait
+     */
+    nk_virgil_spinlock_lock(ss);
+
+    return ;
+  }
+
+  void HELIX_signal (
+    void *sequentialSegment
+    ){
+
+    /*
+     * Fetch the spinlock
+     */
+    auto ss = (nk_virgil_spinlock_t *) sequentialSegment;
+
+    /*
+     * Signal
+     */
+    nk_virgil_spinlock_unlock(ss);
+
+    return ;
+  }
+
+
+  /**********************************************************************
+   *                DSWP
+   **********************************************************************/
+  typedef struct {
+    stageFunctionPtr_t funcToInvoke;
+    void *env;
+    void *localQueues;
+  } NOELLE_DSWP_args_t ;
+
+  void stageExecuter(void (*stage)(void *, void *), void *env, void *queues){ 
+    return stage(env, queues);
+  }
+
+  void * NOELLE_DSWPTrampoline (void *args){
+
+    /*
+     * Fetch the arguments.
+     */
+    auto DSWPArgs = (NOELLE_DSWP_args_t *) args;
+
+    /*
+     * Invoke
+     */
+    DSWPArgs->funcToInvoke(DSWPArgs->env, DSWPArgs->localQueues);
+
+    return NULL;
+  }
+
+  DispatcherInfo  NOELLE_DSWPDispatcher (void *env, int64_t *queueSizes, void *stages, int64_t numberOfStages, int64_t numberOfQueues){
+    #ifdef RUNTIME_PRINT
+    std::cerr << "Starting dispatcher: num stages " << numberOfStages << ", num queues: " << numberOfQueues << std::endl;
+    #endif
+
+    /*
+     * Allocate the communication queues.
+     */
+    void *localQueues[numberOfQueues];
+    for (auto i = 0; i < numberOfQueues; ++i) {
+      switch (queueSizes[i]) {
+        case 1:
+          localQueues[i] = new MARC::ThreadSafeNautilusQueue<int8_t>();
+          break;
+        case 8:
+          localQueues[i] = new MARC::ThreadSafeNautilusQueue<int8_t>();
+          break;
+        case 16:
+          localQueues[i] = new MARC::ThreadSafeNautilusQueue<int16_t>();
+          break;
+        case 32:
+          localQueues[i] = new MARC::ThreadSafeNautilusQueue<int32_t>();
+          break;
+        case 64:
+          localQueues[i] = new MARC::ThreadSafeNautilusQueue<int64_t>();
+          break;
+        default:
+          abort();
+          break;
+      }
+    }
+    #ifdef RUNTIME_PRINT
+    std::cerr << "Made queues" << std::endl;
+    #endif
+
+    /*
+     * Allocate the memory to store the arguments.
+     */
+    auto argsForAllCores = (NOELLE_DSWP_args_t *) malloc(sizeof(NOELLE_DSWP_args_t) * numberOfStages);
+
+    /*
+     * Submit DSWP tasks
+     */
+    auto localFutures = (nk_virgil_task_t *) malloc(sizeof(nk_virgil_task_t) * numberOfStages);
+    auto allStages = (void **)stages;
+    for (auto i = 0; i < numberOfStages; ++i) {
+
+      /*
+       * Prepare the arguments.
+       */
+      auto argsPerCore = &argsForAllCores[i];
+      argsPerCore->funcToInvoke = reinterpret_cast<stageFunctionPtr_t>(reinterpret_cast<long long>(allStages[i]));
+      argsPerCore->env = env;
+      argsPerCore->localQueues = (void *) localQueues;
+
+      /*
+       * Submit
+       */
+      localFutures[i] = nk_virgil_submit_task_to_specific_cpu(NOELLE_DSWPTrampoline, argsPerCore, i);
+    }
+
+    /*
+     * Wait for the tasks to complete.
+     */
+    for (auto i = 0; i < numberOfStages; ++i) {
+      void *outputMemory;
+      nk_virgil_wait_for_task_completion(localFutures[i], &outputMemory);
+    }
+
+    /*
+     * Free the memory.
+     */
+    for (int i = 0; i < numberOfQueues; ++i) {
+      switch (queueSizes[i]) {
+        case 1:
+          delete (MARC::ThreadSafeNautilusQueue<int8_t> *)(localQueues[i]);
+          break;
+        case 8:
+          delete (MARC::ThreadSafeNautilusQueue<int8_t> *)(localQueues[i]);
+          break;
+        case 16:
+          delete (MARC::ThreadSafeNautilusQueue<int16_t> *)(localQueues[i]);
+          break;
+        case 32:
+          delete (MARC::ThreadSafeNautilusQueue<int32_t> *)(localQueues[i]);
+          break;
+        case 64:
+          delete (MARC::ThreadSafeNautilusQueue<int64_t> *)(localQueues[i]);
+          break;
+        default:
+          abort();
+      }
+    }
+    free(argsForAllCores);
+
+    #ifdef DSWP_STATS
+    std::cout << "DSWP: 1 Byte pushes = " << numberOfPushes8 << std::endl;
+    std::cout << "DSWP: 2 Bytes pushes = " << numberOfPushes16 << std::endl;
+    std::cout << "DSWP: 4 Bytes pushes = " << numberOfPushes32 << std::endl;
+    std::cout << "DSWP: 8 Bytes pushes = " << numberOfPushes64 << std::endl;
+    #endif
+
+    DispatcherInfo dispatcherInfo;
+    dispatcherInfo.numberOfThreadsUsed = numberOfStages;
+    return dispatcherInfo;
+  }
+
+}