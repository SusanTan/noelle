--- conflicted
+++ resolved
@@ -1,1003 +1,897 @@
-<<<<<<< HEAD
-#include <stdlib.h>
-=======
-#include <future>
-#include <algorithm>
-#include <atomic>
-#include <cstdint>
-#include <pthread.h>
-#include <functional>
-#include <memory>
-#include <thread>
-#include <type_traits>
-#include <utility>
-#include <vector>
-
-#include <ThreadSafeQueue.hpp>
-#include <ThreadSafeLockFreeQueue.hpp>
-#include <ThreadPool.hpp>
-
-#include <condition_variable>
-#include <mutex>
-#include <queue>
-#include <utility>
-#include <iostream>
-
-/*
- * OPTIONS
- */
-//#define RUNTIME_PROFILE
-//#define RUNTIME_PRINT
-//#define DSWP_STATS
-
-using namespace MARC;
->>>>>>> 78cf7a9d
-
-#include <sched.h>
-
-<<<<<<< HEAD
-#include "rt/virgil/virgil.h"
-#include "rt/virgil/ThreadSafeQueue.hpp"
-#include "rt/virgil/ThreadSafeNautilusQueue.hpp"
-
-#define CACHE_LINE_SIZE 64
-=======
-#ifdef DSWP_STATS
-static int64_t numberOfPushes8 = 0;
-static int64_t numberOfPushes16 = 0;
-static int64_t numberOfPushes32 = 0;
-static int64_t numberOfPushes64 = 0;
-#endif
-    
-static ThreadPool pool{true, std::thread::hardware_concurrency()};
->>>>>>> 78cf7a9d
-
-typedef struct {
-  void (*parallelizedLoop)(void *, int64_t, int64_t, int64_t) ;
-  void *env ;
-  int64_t coreID ;
-  int64_t numCores;
-  int64_t chunkSize ;
-  pthread_mutex_t endLock;
-} DOALL_args_t ;
-
-class NoelleRuntime {
-  public:
-    NoelleRuntime ();
-
-    uint32_t reserveCores (uint32_t coresRequested);
-
-    void releaseCores (uint32_t coresReleased);
-
-    DOALL_args_t * getDOALLArgs (uint32_t cores, uint32_t *index);
-
-    void releaseDOALLArgs (uint32_t index);
-
-  private:
-    mutable pthread_spinlock_t doallMemoryLock;
-    std::vector<uint32_t> doallMemorySizes;
-    std::vector<bool> doallMemoryAvailability;
-    std::vector<DOALL_args_t *> doallMemory;
-
-    uint32_t getMaximumNumberOfCores (void);
-
-    /*
-     * Current number of idle cores.
-     */
-    int32_t NOELLE_idleCores;
-
-    /*
-     * Maximum number of cores.
-     */
-    uint32_t maxCores;
-
-    mutable pthread_spinlock_t spinLock;
-};
-
-#ifdef RUNTIME_PROFILE
-pthread_spinlock_t printLock;
-uint64_t clocks_starts[64];
-uint64_t clocks_ends[64];
-#endif
-
-static NoelleRuntime runtime{};
-
-extern "C" {
-
-  /******************************************** NOELLE APIs ***********************************************/
-
-  class DispatcherInfo {
-    public:
-      int32_t numberOfThreadsUsed;
-      int64_t unusedVariableToPreventOptIfStructHasOnlyOneVariable;
-  };
-
-  /*
-   * Dispatch threads to run a DOALL loop.
-   */
-  DispatcherInfo NOELLE_DOALLDispatcher (
-    void (*parallelizedLoop)(void *, int64_t, int64_t, int64_t), 
-    void *env, 
-    int64_t maxNumberOfCores, 
-    int64_t chunkSize
-    );
-
-
-<<<<<<< HEAD
-  /******************************************** NOELLE API implementations ***********************************************/
-
-
-
-  /**********************************************************************
-   *                MISC
-   **********************************************************************/
-  int32_t NOELLE_getNumberOfCores (void){
-    static int32_t cores = 0;
-
-    /*
-     * Check if we have already computed the number of cores.
-     */
-    if (cores == 0){
-
-      /*
-       * Compute the number of cores.
-       */
-      cores = nk_virgil_get_num_cpus();
-=======
-    #ifdef RUNTIME_PROFILE
-    static __inline__ int64_t rdtsc_s(void) {
-      unsigned a, d; 
-      asm volatile("cpuid" ::: "%rax", "%rbx", "%rcx", "%rdx");
-      asm volatile("rdtsc" : "=a" (a), "=d" (d)); 
-      return ((unsigned long)a) | (((unsigned long)d) << 32); 
-    }
-    static __inline__ int64_t rdtsc_e(void) {
-      unsigned a, d; 
-      asm volatile("rdtscp" : "=a" (a), "=d" (d)); 
-      asm volatile("cpuid" ::: "%rax", "%rbx", "%rcx", "%rdx");
-      return ((unsigned long)a) | (((unsigned long)d) << 32); 
->>>>>>> 78cf7a9d
-    }
-    #endif
-
-
-  /******************************************** NOELLE API implementations ***********************************************/
-
-  typedef void (*stageFunctionPtr_t)(void *, void*);
-
-  void queuePush8(MARC::ThreadSafeQueue<int8_t> *queue, int8_t *val) { 
-    queue->push(*val); 
-
-    #ifdef DSWP_STATS
-    numberOfPushes8++;
-    #endif
-
-    return ;
-  }
-
-  void queuePop8(MARC::ThreadSafeQueue<int8_t> *queue, int8_t *val) { 
-    queue->waitPop(*val); 
-    return ;
-  }
-
-  void queuePush16(MARC::ThreadSafeQueue<int16_t> *queue, int16_t *val) { 
-    queue->push(*val); 
-
-    #ifdef DSWP_STATS
-    numberOfPushes16++;
-    #endif
-
-    return ;
-  }
-
-  void queuePop16(MARC::ThreadSafeQueue<int16_t> *queue, int16_t *val) { 
-    queue->waitPop(*val);
-  }
-
-  void queuePush32(MARC::ThreadSafeQueue<int32_t> *queue, int32_t *val) { 
-    queue->push(*val); 
-
-    #ifdef DSWP_STATS
-    numberOfPushes32++;
-    #endif
-
-    return ;
-  }
-
-  void queuePop32(MARC::ThreadSafeQueue<int32_t> *queue, int32_t *val) { 
-    queue->waitPop(*val);
-  }
-
-  void queuePush64(MARC::ThreadSafeQueue<int64_t> *queue, int64_t *val) { 
-    queue->push(*val); 
-
-    #ifdef DSWP_STATS
-    numberOfPushes64++;
-    #endif
-
-    return ;
-  }
-
-  void queuePop64(MARC::ThreadSafeQueue<int64_t> *queue, int64_t *val) { 
-    queue->waitPop(*val); 
-
-    return ;
-  }
-
-
-  /**********************************************************************
-   *                DOALL
-   **********************************************************************/
-<<<<<<< HEAD
-  typedef struct {
-    void (*parallelizedLoop)(void *, int64_t, int64_t, int64_t) ;
-    void *env ;
-    int64_t coreID ;
-    int64_t numCores;
-    int64_t chunkSize ;
-  } DOALL_args_t ;
-
-  void * NOELLE_DOALLTrampoline (void *args){
-=======
-  static void NOELLE_DOALLTrampoline (void *args){
-    #ifdef RUNTIME_PROFILE
-    auto clocks_start = rdtsc_s();
-    #endif
->>>>>>> 78cf7a9d
-
-    /*
-     * Fetch the arguments.
-     */
-    auto DOALLArgs = (DOALL_args_t *) args;
-
-    /*
-     * Invoke
-     */
-    DOALLArgs->parallelizedLoop(DOALLArgs->env, DOALLArgs->coreID, DOALLArgs->numCores, DOALLArgs->chunkSize);
-    #ifdef RUNTIME_PROFILE
-    auto clocks_end = rdtsc_e();
-    clocks_starts[DOALLArgs->coreID] = clocks_start;
-    clocks_ends[DOALLArgs->coreID] = clocks_end;
-    #endif
-
-<<<<<<< HEAD
-    return NULL;
-=======
-    pthread_mutex_unlock(&(DOALLArgs->endLock));
-    return ;
->>>>>>> 78cf7a9d
-  }
-
-  DispatcherInfo NOELLE_DOALLDispatcher (
-    void (*parallelizedLoop)(void *, int64_t, int64_t, int64_t), 
-    void *env, 
-    int64_t maxNumberOfCores, 
-    int64_t chunkSize
-    ){
-    #ifdef RUNTIME_PROFILE
-    auto clocks_start = rdtsc_s();
-    #endif
-
-    /*
-     * Set the number of cores to use.
-     */
-<<<<<<< HEAD
-    auto runtimeNumberOfCores = NOELLE_getNumberOfCores();
-    auto numCores = runtimeNumberOfCores > maxNumberOfCores ? maxNumberOfCores : runtimeNumberOfCores;
-=======
-    auto numCores = runtime.reserveCores(maxNumberOfCores);
-    #ifdef RUNTIME_PRINT
-    std::cerr << "Starting dispatcher: num cores " << numCores << ", chunk size: " << chunkSize << std::endl;
-    #endif
->>>>>>> 78cf7a9d
-
-    /*
-     * Allocate the memory to store the arguments.
-     */
-    uint32_t doallMemoryIndex;
-    auto argsForAllCores = runtime.getDOALLArgs(numCores, &doallMemoryIndex);
-
-    /*
-     * Submit DOALL tasks.
-     */
-<<<<<<< HEAD
-    auto localFutures = (nk_virgil_task_t *) malloc(sizeof(nk_virgil_task_t) * numCores);
-=======
->>>>>>> 78cf7a9d
-    for (auto i = 0; i < numCores; ++i) {
-
-      /*
-       * Prepare the arguments.
-       */
-      auto argsPerCore = &argsForAllCores[i];
-      argsPerCore->parallelizedLoop = parallelizedLoop;
-      argsPerCore->env = env;
-      argsPerCore->numCores = numCores;
-      argsPerCore->chunkSize = chunkSize;
-
-      /*
-       * Submit
-       */
-<<<<<<< HEAD
-      localFutures[i] = nk_virgil_submit_task_to_any_cpu(NOELLE_DOALLTrampoline, argsPerCore);
-    }
-=======
-      pool.submitAndDetachCFunction(NOELLE_DOALLTrampoline, argsPerCore);
-      #ifdef RUNTIME_PRINT
-      std::cerr << "Submitted DOALL task on core " << i << std::endl;
-      #endif
-    }
-    #ifdef RUNTIME_PRINT
-    std::cerr << "Submitted pool" << std::endl;
-    #endif
-    #ifdef RUNTIME_PROFILE
-    auto clocks_after_fork = rdtsc_e();
-    #endif
->>>>>>> 78cf7a9d
-
-    /*
-     * Wait for DOALL tasks.
-     */
-<<<<<<< HEAD
-    for (auto i = 0; i < numCores; ++i) {
-      void *outputMemory;
-      nk_virgil_wait_for_task_completion(localFutures[i], &outputMemory);
-=======
-    #ifdef RUNTIME_PROFILE
-    auto clocks_before_join = rdtsc_s();
-    #endif
-    for (auto i = 0; i < numCores; ++i) {
-      pthread_mutex_lock(&(argsForAllCores[i].endLock));
->>>>>>> 78cf7a9d
-    }
-    #ifdef RUNTIME_PRINT
-    std::cerr << "All tasks completed" << std::endl;
-    #endif
-    #ifdef RUNTIME_PROFILE
-    auto clocks_after_join = rdtsc_e();
-    auto clocks_before_cleanup = rdtsc_s();
-    #endif
-
-    /*
-     * Free the cores and memory.
-     */
-    runtime.releaseCores(numCores);
-    runtime.releaseDOALLArgs(doallMemoryIndex);
-
-    /*
-     * Prepare the return value.
-     */
-    DispatcherInfo dispatcherInfo;
-    dispatcherInfo.numberOfThreadsUsed = numCores;
-    #ifdef RUNTIME_PROFILE
-    auto clocks_after_cleanup = rdtsc_s();
-    pthread_spin_lock(&printLock);
-    std::cerr << "XAN: Start         = " << clocks_start << "\n";
-    std::cerr << "XAN: Setup overhead         = " << clocks_after_fork - clocks_start << " clocks\n";
-    std::cerr << "XAN: Start joining = " << clocks_after_fork << "\n";
-    for (auto i=0; i < numCores; i++){
-      std::cerr << "Thread " << i << ": Start = " << clocks_starts[i] << "\n";
-      std::cerr << "Thread " << i << ": End   = " << clocks_ends[i] << "\n";
-      std::cerr << "Thread " << i << ": Delta = " << clocks_ends[i] - clocks_starts[i] << "\n";
-    }
-    std::cerr << "XAN: Joined        = " << clocks_after_join << "\n";
-    std::cerr << "XAN: Joining delta = " << clocks_after_join - clocks_before_join << "\n";
-
-    uint64_t start_min = 0;
-    uint64_t start_max = 0;
-    for (auto i=0; i < numCores; i++){
-      if (  false
-            || (start_min == 0)
-            || (clocks_starts[i] < start_min)
-        ){
-        start_min = clocks_starts[i];
-      }
-      if (clocks_starts[i] > start_max){
-        start_max = clocks_starts[i];
-      }
-    }
-    std::cerr << "XAN: Thread starts min = " << start_min << "\n";
-    std::cerr << "XAN: Thread starts max = " << start_max << "\n";
-    std::cerr << "XAN: Task starting overhead = " << start_max - start_min << "\n";
-
-    uint64_t end_max = 0;
-    uint64_t lastThreadID = 0;
-    for (auto i=0; i < numCores; i++){
-      if (clocks_ends[i] > end_max){
-        lastThreadID = i;
-        end_max = clocks_ends[i];
-      }
-    }
-    std::cerr << "XAN: Last thread ended = " << end_max << " (thread " << lastThreadID << ")\n";
-    std::cerr << "XAN: Joining overhead       = " << clocks_after_join - end_max << "\n";
-
-    pthread_spin_unlock(&printLock);
-    #endif
-
-    return dispatcherInfo;
-  }
-
-  #ifdef RUNTIME_PRINT
-  void *mySSGlobal = nullptr;
-  #endif
-
-
-  /**********************************************************************
-   *                HELIX
-   **********************************************************************/
-  typedef struct {
-    void (*parallelizedLoop)(void *, void *, void *, void *, int64_t, int64_t, uint64_t *);
-    void *env ;
-    void *loopCarriedArray;
-    void *ssArrayPast;
-    void *ssArrayFuture;
-    uint64_t coreID;
-    uint64_t numCores;
-    uint64_t *loopIsOverFlag;
-  } NOELLE_HELIX_args_t ;
-
-<<<<<<< HEAD
-  void * NOELLE_HELIXTrampoline (void *args){
-=======
-  static void NOELLE_HELIXTrampoline (void *args){
->>>>>>> 78cf7a9d
-
-    /*
-     * Fetch the arguments.
-     */
-    auto HELIX_args = (NOELLE_HELIX_args_t *) args;
-
-    /*
-     * Invoke
-     */
-    HELIX_args->parallelizedLoop(
-      HELIX_args->env, 
-      HELIX_args->loopCarriedArray, 
-      HELIX_args->ssArrayPast, 
-      HELIX_args->ssArrayFuture, 
-      HELIX_args->coreID,
-      HELIX_args->numCores,
-      HELIX_args->loopIsOverFlag
-      );
-
-    return NULL;
-  }
-
-  static void HELIX_helperThread (void *ssArray, uint32_t numOfsequentialSegments, uint64_t *theLoopIsOver){
-
-    while ((*theLoopIsOver) == 0){
-
-      /*
-       * Prefetch all sequential segment cache lines of the current loop iteration.
-       */
-      for (auto i = 0 ; ((*theLoopIsOver) == 0) && (i < numOfsequentialSegments); i++){
-
-        /*
-         * Fetch the pointer.
-         */
-        auto ptr = (uint64_t *)(((uint64_t)ssArray) + (i * CACHE_LINE_SIZE));
-
-        /*
-         * Prefetch the cache line for the current sequential segment.
-         */
-        while (((*theLoopIsOver) == 0) && ((*ptr) == 0)) ;
-      }
-    }
-
-    return ;
-  }
-
-  static DispatcherInfo NOELLE_HELIX_dispatcher (
-    void (*parallelizedLoop)(void *, void *, void *, void *, int64_t, int64_t, uint64_t *), 
-    void *env,
-    void *loopCarriedArray,
-    int64_t maxNumberOfCores, 
-    int64_t numOfsequentialSegments,
-    bool LIO
-    ){
-
-    /*
-     * Assumptions.
-     */
-<<<<<<< HEAD
-=======
-    assert(parallelizedLoop != NULL);
-    assert(env != NULL);
-    assert(maxNumberOfCores > 1);
-
-    /*
-     * Reserve the cores.
-     */
-    auto numCores = runtime.reserveCores(maxNumberOfCores);
-    assert(numCores >= 1);
->>>>>>> 78cf7a9d
-
-    /*
-     * Allocate the sequential segment arrays.
-     * We need numCores - 1 arrays.
-     */
-    auto numOfSSArrays = numCores;
-    if (!LIO){
-      numOfSSArrays = 1;
-    }
-    void *ssArrays = NULL;
-    auto ssSize = CACHE_LINE_SIZE;
-    auto ssArraySize = ssSize * numOfsequentialSegments;
-    if (numOfsequentialSegments > 0){
-
-      /*
-       * Allocate the sequential segment arrays.
-       */
-      posix_memalign(&ssArrays, CACHE_LINE_SIZE, ssArraySize * numOfSSArrays);
-      if (ssArrays == NULL){
-        abort();
-      }
-
-      /*
-       * Initialize the sequential segment arrays.
-       */
-      for (auto i = 0; i < numOfSSArrays; i++){
-
-        /*
-         * Fetch the current sequential segment array.
-         */
-        auto ssArray = (void *)(((uint64_t)ssArrays) + (i * ssArraySize));
-
-        /*
-         * Initialize the locks.
-         */
-        for (auto lockID = 0; lockID < numOfsequentialSegments; lockID++){
-
-          /*
-           * Fetch the pointer to the current lock.
-           */
-          auto lock = (nk_virgil_spinlock_t *)(((uint64_t)ssArray) + (lockID * ssSize));
-
-          /*
-           * Initialize the lock.
-           */
-          nk_virgil_spinlock_init(lock);
-
-          /*
-           * If the sequential segment is not for core 0, then we need to lock it.
-           */
-          if (i > 0){
-            nk_virgil_spinlock_lock(lock);
-          }
-        }
-      }
-    }
-
-    /*
-     * Allocate the arguments for the cores.
-     */
-    NOELLE_HELIX_args_t *argsForAllCores;
-    posix_memalign((void **)&argsForAllCores, CACHE_LINE_SIZE, sizeof(NOELLE_HELIX_args_t) * numCores);
-
-    /*
-     * Launch threads
-     */
-    uint64_t loopIsOverFlag = 0;
-    auto localFutures = (nk_virgil_task_t *) malloc(sizeof(nk_virgil_task_t) * numCores);
-    for (auto i = 0; i < numCores; ++i) {
-
-      /*
-       * Identify the past and future sequential segment arrays.
-       */
-      auto pastID = i % numOfSSArrays;
-      auto futureID = (i + 1) % numOfSSArrays;
-
-      /*
-       * Fetch the sequential segment array for the current thread.
-       */
-      auto ssArrayPast = (void *)(((uint64_t)ssArrays) + (pastID * ssArraySize));
-      auto ssArrayFuture = (void *)(((uint64_t)ssArrays) + (futureID * ssArraySize));
-      #ifdef RUNTIME_PRINT
-      fprintf(stderr, "HelixDispatcher: defined ss past and future arrays: %ld %ld\n", (int *)ssArrayPast - (int *)mySSGlobal, (int *)ssArrayFuture - (int *)mySSGlobal);
-      #endif
-
-      /*
-       * Prepare the arguments.
-       */
-      auto argsPerCore = &argsForAllCores[i];
-      argsPerCore->parallelizedLoop = parallelizedLoop;
-      argsPerCore->env = env;
-      argsPerCore->loopCarriedArray = loopCarriedArray;
-      argsPerCore->ssArrayPast = ssArrayPast;
-      argsPerCore->ssArrayFuture = ssArrayFuture;
-      argsPerCore->coreID = i;
-      argsPerCore->numCores = numCores;
-      argsPerCore->loopIsOverFlag = &loopIsOverFlag;
-
-      /*
-       * Set the affinity for both the thread and its helper.
-       */
-      //cpu_set_t cores;
-      /*CPU_ZERO(&cores);
-      auto physicalCore = i * 2;
-      CPU_SET(physicalCore, &cores);
-      CPU_SET(physicalCore + 1, &cores);
-      */
-
-      /*
-       * Launch the thread.
-       */
-      localFutures[i] = nk_virgil_submit_task_to_specific_cpu(NOELLE_HELIXTrampoline, argsPerCore, i);
-
-      /*
-       * Launch the helper thread.
-       */
-      continue ;
-      /*localFutures.push_back(pool.submitToCores(
-        cores,
-        HELIX_helperThread, 
-        ssArrayPast,
-        numOfsequentialSegments,
-        &loopIsOverFlag
-      ));*/
-    }
-
-    /*
-     * Wait for the threads to end
-     */
-    for (auto i = 0; i < numCores; ++i) {
-      void *outputMemory;
-      nk_virgil_wait_for_task_completion(localFutures[i], &outputMemory);
-    }
-
-    /*
-     * Free the cores and memory.
-     */
-    runtime.releaseCores(numCores);
-
-    /*
-     * Free the memory.
-     */
-    free(argsForAllCores);
-    free(ssArrays);
-    free(argsForAllCores);
-
-    DispatcherInfo dispatcherInfo;
-    dispatcherInfo.numberOfThreadsUsed = numCores;
-    return dispatcherInfo;
-  }
-
-  DispatcherInfo NOELLE_HELIX_dispatcher_sequentialSegments (
-    void (*parallelizedLoop)(void *, void *, void *, void *, int64_t, int64_t, uint64_t *), 
-    void *env,
-    void *loopCarriedArray,
-    int64_t numCores, 
-    int64_t numOfsequentialSegments
-    ){
-    return NOELLE_HELIX_dispatcher(parallelizedLoop, env, loopCarriedArray, numCores, numOfsequentialSegments, true);
-  }
-
-  DispatcherInfo NOELLE_HELIX_dispatcher_criticalSections (
-    void (*parallelizedLoop)(void *, void *, void *, void *, int64_t, int64_t, uint64_t *), 
-    void *env,
-    void *loopCarriedArray,
-    int64_t numCores, 
-    int64_t numOfsequentialSegments
-    ){
-    return NOELLE_HELIX_dispatcher(parallelizedLoop, env, loopCarriedArray, numCores, numOfsequentialSegments, false);
-  }
-
-  void HELIX_wait (
-    void *sequentialSegment
-    ){
-
-    /*
-     * Fetch the spinlock
-     */
-    auto ss = (nk_virgil_spinlock_t *) sequentialSegment;
-
-    /*
-     * Wait
-     */
-    nk_virgil_spinlock_lock(ss);
-
-    return ;
-  }
-
-  void HELIX_signal (
-    void *sequentialSegment
-    ){
-
-    /*
-     * Fetch the spinlock
-     */
-    auto ss = (nk_virgil_spinlock_t *) sequentialSegment;
-
-    /*
-     * Signal
-     */
-    nk_virgil_spinlock_unlock(ss);
-
-    return ;
-  }
-
-
-  /**********************************************************************
-   *                DSWP
-   **********************************************************************/
-  typedef struct {
-    stageFunctionPtr_t funcToInvoke;
-    void *env;
-    void *localQueues;
-  } NOELLE_DSWP_args_t ;
-
-  void stageExecuter(void (*stage)(void *, void *), void *env, void *queues){ 
-    return stage(env, queues);
-  }
-
-<<<<<<< HEAD
-  void * NOELLE_DSWPTrampoline (void *args){
-=======
-  static void NOELLE_DSWPTrampoline (void *args){
->>>>>>> 78cf7a9d
-
-    /*
-     * Fetch the arguments.
-     */
-    auto DSWPArgs = (NOELLE_DSWP_args_t *) args;
-
-    /*
-     * Invoke
-     */
-    DSWPArgs->funcToInvoke(DSWPArgs->env, DSWPArgs->localQueues);
-
-    return NULL;
-  }
-
-  DispatcherInfo NOELLE_DSWPDispatcher (
-    void *env, 
-    int64_t *queueSizes, 
-    void *stages, 
-    int64_t numberOfStages, 
-    int64_t numberOfQueues
-    ){
-    #ifdef RUNTIME_PRINT
-    std::cerr << "Starting dispatcher: num stages " << numberOfStages << ", num queues: " << numberOfQueues << std::endl;
-    #endif
-
-    /*
-     * Reserve the cores.
-     */
-    auto numCores = runtime.reserveCores(numberOfStages);
-    assert(numCores >= 1);
-
-    /*
-     * Allocate the communication queues.
-     */
-    void *localQueues[numberOfQueues];
-    for (auto i = 0; i < numberOfQueues; ++i) {
-      switch (queueSizes[i]) {
-        case 1:
-          localQueues[i] = new MARC::ThreadSafeNautilusQueue<int8_t>();
-          break;
-        case 8:
-          localQueues[i] = new MARC::ThreadSafeNautilusQueue<int8_t>();
-          break;
-        case 16:
-          localQueues[i] = new MARC::ThreadSafeNautilusQueue<int16_t>();
-          break;
-        case 32:
-          localQueues[i] = new MARC::ThreadSafeNautilusQueue<int32_t>();
-          break;
-        case 64:
-          localQueues[i] = new MARC::ThreadSafeNautilusQueue<int64_t>();
-          break;
-        default:
-          abort();
-          break;
-      }
-    }
-    #ifdef RUNTIME_PRINT
-    std::cerr << "Made queues" << std::endl;
-    #endif
-
-    /*
-     * Allocate the memory to store the arguments.
-     */
-    auto argsForAllCores = (NOELLE_DSWP_args_t *) malloc(sizeof(NOELLE_DSWP_args_t) * numberOfStages);
-
-    /*
-     * Submit DSWP tasks
-     */
-    auto localFutures = (nk_virgil_task_t *) malloc(sizeof(nk_virgil_task_t) * numberOfStages);
-    auto allStages = (void **)stages;
-    for (auto i = 0; i < numberOfStages; ++i) {
-
-      /*
-       * Prepare the arguments.
-       */
-      auto argsPerCore = &argsForAllCores[i];
-      argsPerCore->funcToInvoke = reinterpret_cast<stageFunctionPtr_t>(reinterpret_cast<long long>(allStages[i]));
-      argsPerCore->env = env;
-      argsPerCore->localQueues = (void *) localQueues;
-
-      /*
-       * Submit
-       */
-      localFutures[i] = nk_virgil_submit_task_to_specific_cpu(NOELLE_DSWPTrampoline, argsPerCore, i);
-    }
-
-    /*
-     * Wait for the tasks to complete.
-     */
-    for (auto i = 0; i < numberOfStages; ++i) {
-      void *outputMemory;
-      nk_virgil_wait_for_task_completion(localFutures[i], &outputMemory);
-    }
-
-    /*
-     * Free the cores and memory.
-     */
-    runtime.releaseCores(numberOfStages);
-    for (int i = 0; i < numberOfQueues; ++i) {
-      switch (queueSizes[i]) {
-        case 1:
-          delete (MARC::ThreadSafeNautilusQueue<int8_t> *)(localQueues[i]);
-          break;
-        case 8:
-          delete (MARC::ThreadSafeNautilusQueue<int8_t> *)(localQueues[i]);
-          break;
-        case 16:
-          delete (MARC::ThreadSafeNautilusQueue<int16_t> *)(localQueues[i]);
-          break;
-        case 32:
-          delete (MARC::ThreadSafeNautilusQueue<int32_t> *)(localQueues[i]);
-          break;
-        case 64:
-          delete (MARC::ThreadSafeNautilusQueue<int64_t> *)(localQueues[i]);
-          break;
-        default:
-          abort();
-      }
-    }
-    free(argsForAllCores);
-
-    #ifdef DSWP_STATS
-    std::cout << "DSWP: 1 Byte pushes = " << numberOfPushes8 << std::endl;
-    std::cout << "DSWP: 2 Bytes pushes = " << numberOfPushes16 << std::endl;
-    std::cout << "DSWP: 4 Bytes pushes = " << numberOfPushes32 << std::endl;
-    std::cout << "DSWP: 8 Bytes pushes = " << numberOfPushes64 << std::endl;
-    #endif
-
-    DispatcherInfo dispatcherInfo;
-    dispatcherInfo.numberOfThreadsUsed = numberOfStages;
-    return dispatcherInfo;
-  }
-
-}
-
-NoelleRuntime::NoelleRuntime(){
-  this->maxCores = this->getMaximumNumberOfCores();
-  this->NOELLE_idleCores = maxCores;
-
-  pthread_spin_init(&this->spinLock, 0);
-  pthread_spin_init(&this->doallMemoryLock, 0);
-  #ifdef RUNTIME_PROFILE
-  pthread_spin_init(&printLock, 0);
-  #endif
-
-  return ;
-}
-
-DOALL_args_t * NoelleRuntime::getDOALLArgs (uint32_t cores, uint32_t *index){
-  DOALL_args_t *argsForAllCores = nullptr;
-
-  /*
-   * Check if we can reuse a previously-allocated memory region.
-   */
-  pthread_spin_lock(&this->doallMemoryLock);
-  auto doallMemoryNumberOfChunks = this->doallMemoryAvailability.size();
-  for (auto i=0; i < doallMemoryNumberOfChunks; i++){
-    auto currentSize = this->doallMemorySizes[i];
-    if (  true
-          && (this->doallMemoryAvailability[i])
-          && (currentSize >= cores)
-       ){
-
-      /*
-       * Found a memory block that can be reused.
-       */
-      argsForAllCores = this->doallMemory[i];
-
-      /*
-       * Set the block as in use.
-       */
-      this->doallMemoryAvailability[i] = false;
-      (*index) = i;
-      pthread_spin_unlock(&this->doallMemoryLock);
-
-      return argsForAllCores;
-    }
-  }
-
-  /*
-   * We couldn't find anything available.
-   *
-   * Allocate a new memory region.
-   */
-  this->doallMemorySizes.push_back(cores);
-  this->doallMemoryAvailability.push_back(false);
-  posix_memalign((void **)&argsForAllCores, CACHE_LINE_SIZE, sizeof(DOALL_args_t) * cores);
-  this->doallMemory.push_back(argsForAllCores);
-  pthread_spin_unlock(&this->doallMemoryLock);
-
-  /*
-   * Set the index.
-   */
-  if (doallMemoryNumberOfChunks == 0){
-    (*index) = 0;
-  } else {
-    (*index) = doallMemoryNumberOfChunks;
-  }
-
-  /*
-   * Initialize the memory.
-   */ 
-  for (auto i = 0; i < cores; ++i) {
-    auto argsPerCore = &argsForAllCores[i];
-    argsPerCore->coreID = i;
-    pthread_mutex_init(&(argsPerCore->endLock), NULL);
-    pthread_mutex_lock(&(argsPerCore->endLock));
-  }
-
-  return argsForAllCores;
-}
-    
-void NoelleRuntime::releaseDOALLArgs (uint32_t index){
-  pthread_spin_lock(&this->doallMemoryLock);
-  this->doallMemoryAvailability[index] = true;
-  pthread_spin_unlock(&this->doallMemoryLock);
-  return ;
-}
-
-uint32_t NoelleRuntime::reserveCores (uint32_t coresRequested){
- 
-  /*
-   * Reserve the number of cores available.
-   */
-  pthread_spin_lock(&this->spinLock);
-  auto numCores = this->NOELLE_idleCores > coresRequested ? coresRequested : NOELLE_idleCores;
-  if (numCores < 1){
-    numCores = 1;
-  }
-  this->NOELLE_idleCores -= numCores;
-  pthread_spin_unlock(&this->spinLock);
-
-  return numCores;
-}
-    
-void NoelleRuntime::releaseCores (uint32_t coresReleased){
-  pthread_spin_lock(&this->spinLock);
-  this->NOELLE_idleCores += coresReleased;
-  assert(this->NOELLE_idleCores <= this->maxCores);
-  pthread_spin_unlock(&this->spinLock);
-
-  return ;
-}
-
-uint32_t NoelleRuntime::getMaximumNumberOfCores (void){
-  static int cores = 0;
-
-  /*
-   * Check if we have already computed the number of cores.
-   */
-  if (cores == 0){
-
-    /*
-     * Compute the number of cores.
-     */
-    auto envVar = getenv("NOELLE_CORES");
-    if (envVar == nullptr){
-      cores = std::thread::hardware_concurrency();
-    } else {
-      cores = atoi(envVar);
-    }
-  }
-
-  return cores;
-}
+#include <stdlib.h>
+
+#include <sched.h>
+
+#include "rt/virgil/virgil.h"
+#include "rt/virgil/ThreadSafeQueue.hpp"
+#include "rt/virgil/ThreadSafeNautilusQueue.hpp"
+
+#define CACHE_LINE_SIZE 64
+
+/*
+ * OPTIONS
+ */
+//#define RUNTIME_PROFILE
+//#define RUNTIME_PRINT
+
+typedef struct {
+  void (*parallelizedLoop)(void *, int64_t, int64_t, int64_t) ;
+  void *env ;
+  int64_t coreID ;
+  int64_t numCores;
+  int64_t chunkSize ;
+  pthread_mutex_t endLock;
+} DOALL_args_t ;
+
+class NoelleRuntime {
+  public:
+    NoelleRuntime ();
+
+    uint32_t reserveCores (uint32_t coresRequested);
+
+    void releaseCores (uint32_t coresReleased);
+
+    DOALL_args_t * getDOALLArgs (uint32_t cores, uint32_t *index);
+
+    void releaseDOALLArgs (uint32_t index);
+
+  private:
+    mutable pthread_spinlock_t doallMemoryLock;
+    std::vector<uint32_t> doallMemorySizes;
+    std::vector<bool> doallMemoryAvailability;
+    std::vector<DOALL_args_t *> doallMemory;
+
+    uint32_t getMaximumNumberOfCores (void);
+
+    /*
+     * Current number of idle cores.
+     */
+    int32_t NOELLE_idleCores;
+
+    /*
+     * Maximum number of cores.
+     */
+    uint32_t maxCores;
+
+    mutable pthread_spinlock_t spinLock;
+};
+
+#ifdef RUNTIME_PROFILE
+pthread_spinlock_t printLock;
+uint64_t clocks_starts[64];
+uint64_t clocks_ends[64];
+#endif
+
+static NoelleRuntime runtime{};
+
+extern "C" {
+
+  /******************************************** NOELLE APIs ***********************************************/
+
+  class DispatcherInfo {
+    public:
+      int32_t numberOfThreadsUsed;
+      int64_t unusedVariableToPreventOptIfStructHasOnlyOneVariable;
+  };
+
+  /*
+   * Dispatch threads to run a DOALL loop.
+   */
+  DispatcherInfo NOELLE_DOALLDispatcher (
+    void (*parallelizedLoop)(void *, int64_t, int64_t, int64_t), 
+    void *env, 
+    int64_t maxNumberOfCores, 
+    int64_t chunkSize
+    );
+
+
+  /******************************************** NOELLE API implementations ***********************************************/
+
+
+
+  /**********************************************************************
+   *                MISC
+   **********************************************************************/
+  int32_t NOELLE_getNumberOfCores (void){
+    static int32_t cores = 0;
+
+    /*
+     * Check if we have already computed the number of cores.
+     */
+    if (cores == 0){
+
+      /*
+       * Compute the number of cores.
+       */
+      cores = nk_virgil_get_num_cpus();
+    }
+
+    return cores;
+  }
+
+
+  /******************************************** NOELLE API implementations ***********************************************/
+
+  typedef void (*stageFunctionPtr_t)(void *, void*);
+
+  void queuePush8(MARC::ThreadSafeQueue<int8_t> *queue, int8_t *val) { 
+    queue->push(*val); 
+
+    #ifdef DSWP_STATS
+    numberOfPushes8++;
+    #endif
+
+    return ;
+  }
+
+  void queuePop8(MARC::ThreadSafeQueue<int8_t> *queue, int8_t *val) { 
+    queue->waitPop(*val); 
+    return ;
+  }
+
+  void queuePush16(MARC::ThreadSafeQueue<int16_t> *queue, int16_t *val) { 
+    queue->push(*val); 
+
+    #ifdef DSWP_STATS
+    numberOfPushes16++;
+    #endif
+
+    return ;
+  }
+
+  void queuePop16(MARC::ThreadSafeQueue<int16_t> *queue, int16_t *val) { 
+    queue->waitPop(*val);
+  }
+
+  void queuePush32(MARC::ThreadSafeQueue<int32_t> *queue, int32_t *val) { 
+    queue->push(*val); 
+
+    #ifdef DSWP_STATS
+    numberOfPushes32++;
+    #endif
+
+    return ;
+  }
+
+  void queuePop32(MARC::ThreadSafeQueue<int32_t> *queue, int32_t *val) { 
+    queue->waitPop(*val);
+  }
+
+  void queuePush64(MARC::ThreadSafeQueue<int64_t> *queue, int64_t *val) { 
+    queue->push(*val); 
+
+    #ifdef DSWP_STATS
+    numberOfPushes64++;
+    #endif
+
+    return ;
+  }
+
+  void queuePop64(MARC::ThreadSafeQueue<int64_t> *queue, int64_t *val) { 
+    queue->waitPop(*val); 
+
+    return ;
+  }
+
+
+  /**********************************************************************
+   *                DOALL
+   **********************************************************************/
+  void * NOELLE_DOALLTrampoline (void *args){
+  static void * NOELLE_DOALLTrampoline (void *args){
+    #ifdef RUNTIME_PROFILE
+    auto clocks_start = rdtsc_s();
+    #endif
+
+    /*
+     * Fetch the arguments.
+     */
+    auto DOALLArgs = (DOALL_args_t *) args;
+
+    /*
+     * Invoke
+     */
+    DOALLArgs->parallelizedLoop(DOALLArgs->env, DOALLArgs->coreID, DOALLArgs->numCores, DOALLArgs->chunkSize);
+    #ifdef RUNTIME_PROFILE
+    auto clocks_end = rdtsc_e();
+    clocks_starts[DOALLArgs->coreID] = clocks_start;
+    clocks_ends[DOALLArgs->coreID] = clocks_end;
+    #endif
+
+    pthread_mutex_unlock(&(DOALLArgs->endLock));
+    return NULL;
+  }
+
+  DispatcherInfo NOELLE_DOALLDispatcher (
+    void (*parallelizedLoop)(void *, int64_t, int64_t, int64_t), 
+    void *env, 
+    int64_t maxNumberOfCores, 
+    int64_t chunkSize
+    ){
+    #ifdef RUNTIME_PROFILE
+    auto clocks_start = rdtsc_s();
+    #endif
+
+    /*
+     * Set the number of cores to use.
+     */
+    auto numCores = runtime.reserveCores(maxNumberOfCores);
+    #ifdef RUNTIME_PRINT
+    std::cerr << "Starting dispatcher: num cores " << numCores << ", chunk size: " << chunkSize << std::endl;
+    #endif
+
+    /*
+     * Allocate the memory to store the arguments.
+     */
+    uint32_t doallMemoryIndex;
+    auto argsForAllCores = runtime.getDOALLArgs(numCores, &doallMemoryIndex);
+
+    /*
+     * Submit DOALL tasks.
+     */
+    for (auto i = 0; i < numCores; ++i) {
+
+      /*
+       * Prepare the arguments.
+       */
+      auto argsPerCore = &argsForAllCores[i];
+      argsPerCore->parallelizedLoop = parallelizedLoop;
+      argsPerCore->env = env;
+      argsPerCore->numCores = numCores;
+      argsPerCore->chunkSize = chunkSize;
+
+      /*
+       * Submit
+       */
+      nk_virgil_submit_task_to_any_cpu(NOELLE_DOALLTrampoline, argsPerCore);
+    }
+    #ifdef RUNTIME_PROFILE
+    auto clocks_after_fork = rdtsc_e();
+    #endif
+
+    /*
+     * Wait for DOALL tasks.
+     */
+    #ifdef RUNTIME_PROFILE
+    auto clocks_before_join = rdtsc_s();
+    #endif
+    for (auto i = 0; i < numCores; ++i) {
+      pthread_mutex_lock(&(argsForAllCores[i].endLock));
+    }
+    #ifdef RUNTIME_PROFILE
+    auto clocks_after_join = rdtsc_e();
+    auto clocks_before_cleanup = rdtsc_s();
+    #endif
+
+    /*
+     * Free the cores and memory.
+     */
+    runtime.releaseCores(numCores);
+    runtime.releaseDOALLArgs(doallMemoryIndex);
+
+    /*
+     * Prepare the return value.
+     */
+    DispatcherInfo dispatcherInfo;
+    dispatcherInfo.numberOfThreadsUsed = numCores;
+    #ifdef RUNTIME_PROFILE
+    auto clocks_after_cleanup = rdtsc_s();
+    pthread_spin_lock(&printLock);
+    std::cerr << "XAN: Start         = " << clocks_start << "\n";
+    std::cerr << "XAN: Setup overhead         = " << clocks_after_fork - clocks_start << " clocks\n";
+    std::cerr << "XAN: Start joining = " << clocks_after_fork << "\n";
+    for (auto i=0; i < numCores; i++){
+      std::cerr << "Thread " << i << ": Start = " << clocks_starts[i] << "\n";
+      std::cerr << "Thread " << i << ": End   = " << clocks_ends[i] << "\n";
+      std::cerr << "Thread " << i << ": Delta = " << clocks_ends[i] - clocks_starts[i] << "\n";
+    }
+    std::cerr << "XAN: Joined        = " << clocks_after_join << "\n";
+    std::cerr << "XAN: Joining delta = " << clocks_after_join - clocks_before_join << "\n";
+
+    uint64_t start_min = 0;
+    uint64_t start_max = 0;
+    for (auto i=0; i < numCores; i++){
+      if (  false
+            || (start_min == 0)
+            || (clocks_starts[i] < start_min)
+        ){
+        start_min = clocks_starts[i];
+      }
+      if (clocks_starts[i] > start_max){
+        start_max = clocks_starts[i];
+      }
+    }
+    std::cerr << "XAN: Thread starts min = " << start_min << "\n";
+    std::cerr << "XAN: Thread starts max = " << start_max << "\n";
+    std::cerr << "XAN: Task starting overhead = " << start_max - start_min << "\n";
+
+    uint64_t end_max = 0;
+    uint64_t lastThreadID = 0;
+    for (auto i=0; i < numCores; i++){
+      if (clocks_ends[i] > end_max){
+        lastThreadID = i;
+        end_max = clocks_ends[i];
+      }
+    }
+    std::cerr << "XAN: Last thread ended = " << end_max << " (thread " << lastThreadID << ")\n";
+    std::cerr << "XAN: Joining overhead       = " << clocks_after_join - end_max << "\n";
+
+    pthread_spin_unlock(&printLock);
+    #endif
+
+    return dispatcherInfo;
+  }
+
+  #ifdef RUNTIME_PRINT
+  void *mySSGlobal = nullptr;
+  #endif
+
+
+  /**********************************************************************
+   *                HELIX
+   **********************************************************************/
+  typedef struct {
+    void (*parallelizedLoop)(void *, void *, void *, void *, int64_t, int64_t, uint64_t *);
+    void *env ;
+    void *loopCarriedArray;
+    void *ssArrayPast;
+    void *ssArrayFuture;
+    uint64_t coreID;
+    uint64_t numCores;
+    uint64_t *loopIsOverFlag;
+  } NOELLE_HELIX_args_t ;
+
+  static void * NOELLE_HELIXTrampoline (void *args){
+
+    /*
+     * Fetch the arguments.
+     */
+    auto HELIX_args = (NOELLE_HELIX_args_t *) args;
+
+    /*
+     * Invoke
+     */
+    HELIX_args->parallelizedLoop(
+      HELIX_args->env, 
+      HELIX_args->loopCarriedArray, 
+      HELIX_args->ssArrayPast, 
+      HELIX_args->ssArrayFuture, 
+      HELIX_args->coreID,
+      HELIX_args->numCores,
+      HELIX_args->loopIsOverFlag
+      );
+
+    return NULL;
+  }
+
+  static void HELIX_helperThread (void *ssArray, uint32_t numOfsequentialSegments, uint64_t *theLoopIsOver){
+
+    while ((*theLoopIsOver) == 0){
+
+      /*
+       * Prefetch all sequential segment cache lines of the current loop iteration.
+       */
+      for (auto i = 0 ; ((*theLoopIsOver) == 0) && (i < numOfsequentialSegments); i++){
+
+        /*
+         * Fetch the pointer.
+         */
+        auto ptr = (uint64_t *)(((uint64_t)ssArray) + (i * CACHE_LINE_SIZE));
+
+        /*
+         * Prefetch the cache line for the current sequential segment.
+         */
+        while (((*theLoopIsOver) == 0) && ((*ptr) == 0)) ;
+      }
+    }
+
+    return ;
+  }
+
+  static DispatcherInfo NOELLE_HELIX_dispatcher (
+    void (*parallelizedLoop)(void *, void *, void *, void *, int64_t, int64_t, uint64_t *), 
+    void *env,
+    void *loopCarriedArray,
+    int64_t maxNumberOfCores, 
+    int64_t numOfsequentialSegments,
+    bool LIO
+    ){
+
+    /*
+     * Assumptions.
+     */
+    assert(parallelizedLoop != NULL);
+    assert(env != NULL);
+    assert(maxNumberOfCores > 1);
+
+    /*
+     * Reserve the cores.
+     */
+    auto numCores = runtime.reserveCores(maxNumberOfCores);
+    assert(numCores >= 1);
+
+    /*
+     * Allocate the sequential segment arrays.
+     * We need numCores - 1 arrays.
+     */
+    auto numOfSSArrays = numCores;
+    if (!LIO){
+      numOfSSArrays = 1;
+    }
+    void *ssArrays = NULL;
+    auto ssSize = CACHE_LINE_SIZE;
+    auto ssArraySize = ssSize * numOfsequentialSegments;
+    if (numOfsequentialSegments > 0){
+
+      /*
+       * Allocate the sequential segment arrays.
+       */
+      posix_memalign(&ssArrays, CACHE_LINE_SIZE, ssArraySize * numOfSSArrays);
+      if (ssArrays == NULL){
+        abort();
+      }
+
+      /*
+       * Initialize the sequential segment arrays.
+       */
+      for (auto i = 0; i < numOfSSArrays; i++){
+
+        /*
+         * Fetch the current sequential segment array.
+         */
+        auto ssArray = (void *)(((uint64_t)ssArrays) + (i * ssArraySize));
+
+        /*
+         * Initialize the locks.
+         */
+        for (auto lockID = 0; lockID < numOfsequentialSegments; lockID++){
+
+          /*
+           * Fetch the pointer to the current lock.
+           */
+          auto lock = (nk_virgil_spinlock_t *)(((uint64_t)ssArray) + (lockID * ssSize));
+
+          /*
+           * Initialize the lock.
+           */
+          nk_virgil_spinlock_init(lock);
+
+          /*
+           * If the sequential segment is not for core 0, then we need to lock it.
+           */
+          if (i > 0){
+            nk_virgil_spinlock_lock(lock);
+          }
+        }
+      }
+    }
+
+    /*
+     * Allocate the arguments for the cores.
+     */
+    NOELLE_HELIX_args_t *argsForAllCores;
+    posix_memalign((void **)&argsForAllCores, CACHE_LINE_SIZE, sizeof(NOELLE_HELIX_args_t) * numCores);
+
+    /*
+     * Launch threads
+     */
+    uint64_t loopIsOverFlag = 0;
+    auto localFutures = (nk_virgil_task_t *) malloc(sizeof(nk_virgil_task_t) * numCores);
+    for (auto i = 0; i < numCores; ++i) {
+
+      /*
+       * Identify the past and future sequential segment arrays.
+       */
+      auto pastID = i % numOfSSArrays;
+      auto futureID = (i + 1) % numOfSSArrays;
+
+      /*
+       * Fetch the sequential segment array for the current thread.
+       */
+      auto ssArrayPast = (void *)(((uint64_t)ssArrays) + (pastID * ssArraySize));
+      auto ssArrayFuture = (void *)(((uint64_t)ssArrays) + (futureID * ssArraySize));
+      #ifdef RUNTIME_PRINT
+      fprintf(stderr, "HelixDispatcher: defined ss past and future arrays: %ld %ld\n", (int *)ssArrayPast - (int *)mySSGlobal, (int *)ssArrayFuture - (int *)mySSGlobal);
+      #endif
+
+      /*
+       * Prepare the arguments.
+       */
+      auto argsPerCore = &argsForAllCores[i];
+      argsPerCore->parallelizedLoop = parallelizedLoop;
+      argsPerCore->env = env;
+      argsPerCore->loopCarriedArray = loopCarriedArray;
+      argsPerCore->ssArrayPast = ssArrayPast;
+      argsPerCore->ssArrayFuture = ssArrayFuture;
+      argsPerCore->coreID = i;
+      argsPerCore->numCores = numCores;
+      argsPerCore->loopIsOverFlag = &loopIsOverFlag;
+
+      /*
+       * Set the affinity for both the thread and its helper.
+       */
+      //cpu_set_t cores;
+      /*CPU_ZERO(&cores);
+      auto physicalCore = i * 2;
+      CPU_SET(physicalCore, &cores);
+      CPU_SET(physicalCore + 1, &cores);
+      */
+
+      /*
+       * Launch the thread.
+       */
+      localFutures[i] = nk_virgil_submit_task_to_specific_cpu(NOELLE_HELIXTrampoline, argsPerCore, i);
+
+      /*
+       * Launch the helper thread.
+       */
+      continue ;
+      /*localFutures.push_back(pool.submitToCores(
+        cores,
+        HELIX_helperThread, 
+        ssArrayPast,
+        numOfsequentialSegments,
+        &loopIsOverFlag
+      ));*/
+    }
+
+    /*
+     * Wait for the threads to end
+     */
+    for (auto i = 0; i < numCores; ++i) {
+      void *outputMemory;
+      nk_virgil_wait_for_task_completion(localFutures[i], &outputMemory);
+    }
+
+    /*
+     * Free the cores and memory.
+     */
+    runtime.releaseCores(numCores);
+
+    /*
+     * Free the memory.
+     */
+    free(argsForAllCores);
+    free(ssArrays);
+    free(argsForAllCores);
+
+    DispatcherInfo dispatcherInfo;
+    dispatcherInfo.numberOfThreadsUsed = numCores;
+    return dispatcherInfo;
+  }
+
+  DispatcherInfo NOELLE_HELIX_dispatcher_sequentialSegments (
+    void (*parallelizedLoop)(void *, void *, void *, void *, int64_t, int64_t, uint64_t *), 
+    void *env,
+    void *loopCarriedArray,
+    int64_t numCores, 
+    int64_t numOfsequentialSegments
+    ){
+    return NOELLE_HELIX_dispatcher(parallelizedLoop, env, loopCarriedArray, numCores, numOfsequentialSegments, true);
+  }
+
+  DispatcherInfo NOELLE_HELIX_dispatcher_criticalSections (
+    void (*parallelizedLoop)(void *, void *, void *, void *, int64_t, int64_t, uint64_t *), 
+    void *env,
+    void *loopCarriedArray,
+    int64_t numCores, 
+    int64_t numOfsequentialSegments
+    ){
+    return NOELLE_HELIX_dispatcher(parallelizedLoop, env, loopCarriedArray, numCores, numOfsequentialSegments, false);
+  }
+
+  void HELIX_wait (
+    void *sequentialSegment
+    ){
+
+    /*
+     * Fetch the spinlock
+     */
+    auto ss = (nk_virgil_spinlock_t *) sequentialSegment;
+
+    /*
+     * Wait
+     */
+    nk_virgil_spinlock_lock(ss);
+
+    return ;
+  }
+
+  void HELIX_signal (
+    void *sequentialSegment
+    ){
+
+    /*
+     * Fetch the spinlock
+     */
+    auto ss = (nk_virgil_spinlock_t *) sequentialSegment;
+
+    /*
+     * Signal
+     */
+    nk_virgil_spinlock_unlock(ss);
+
+    return ;
+  }
+
+
+  /**********************************************************************
+   *                DSWP
+   **********************************************************************/
+  typedef struct {
+    stageFunctionPtr_t funcToInvoke;
+    void *env;
+    void *localQueues;
+  } NOELLE_DSWP_args_t ;
+
+  void stageExecuter(void (*stage)(void *, void *), void *env, void *queues){ 
+    return stage(env, queues);
+  }
+
+  static void * NOELLE_DSWPTrampoline (void *args){
+
+    /*
+     * Fetch the arguments.
+     */
+    auto DSWPArgs = (NOELLE_DSWP_args_t *) args;
+
+    /*
+     * Invoke
+     */
+    DSWPArgs->funcToInvoke(DSWPArgs->env, DSWPArgs->localQueues);
+
+    return NULL;
+  }
+
+  DispatcherInfo NOELLE_DSWPDispatcher (
+    void *env, 
+    int64_t *queueSizes, 
+    void *stages, 
+    int64_t numberOfStages, 
+    int64_t numberOfQueues
+    ){
+    #ifdef RUNTIME_PRINT
+    std::cerr << "Starting dispatcher: num stages " << numberOfStages << ", num queues: " << numberOfQueues << std::endl;
+    #endif
+
+    /*
+     * Reserve the cores.
+     */
+    auto numCores = runtime.reserveCores(numberOfStages);
+    assert(numCores >= 1);
+
+    /*
+     * Allocate the communication queues.
+     */
+    void *localQueues[numberOfQueues];
+    for (auto i = 0; i < numberOfQueues; ++i) {
+      switch (queueSizes[i]) {
+        case 1:
+          localQueues[i] = new MARC::ThreadSafeNautilusQueue<int8_t>();
+          break;
+        case 8:
+          localQueues[i] = new MARC::ThreadSafeNautilusQueue<int8_t>();
+          break;
+        case 16:
+          localQueues[i] = new MARC::ThreadSafeNautilusQueue<int16_t>();
+          break;
+        case 32:
+          localQueues[i] = new MARC::ThreadSafeNautilusQueue<int32_t>();
+          break;
+        case 64:
+          localQueues[i] = new MARC::ThreadSafeNautilusQueue<int64_t>();
+          break;
+        default:
+          abort();
+          break;
+      }
+    }
+    #ifdef RUNTIME_PRINT
+    std::cerr << "Made queues" << std::endl;
+    #endif
+
+    /*
+     * Allocate the memory to store the arguments.
+     */
+    auto argsForAllCores = (NOELLE_DSWP_args_t *) malloc(sizeof(NOELLE_DSWP_args_t) * numberOfStages);
+
+    /*
+     * Submit DSWP tasks
+     */
+    auto localFutures = (nk_virgil_task_t *) malloc(sizeof(nk_virgil_task_t) * numberOfStages);
+    auto allStages = (void **)stages;
+    for (auto i = 0; i < numberOfStages; ++i) {
+
+      /*
+       * Prepare the arguments.
+       */
+      auto argsPerCore = &argsForAllCores[i];
+      argsPerCore->funcToInvoke = reinterpret_cast<stageFunctionPtr_t>(reinterpret_cast<long long>(allStages[i]));
+      argsPerCore->env = env;
+      argsPerCore->localQueues = (void *) localQueues;
+
+      /*
+       * Submit
+       */
+      localFutures[i] = nk_virgil_submit_task_to_specific_cpu(NOELLE_DSWPTrampoline, argsPerCore, i);
+    }
+
+    /*
+     * Wait for the tasks to complete.
+     */
+    for (auto i = 0; i < numberOfStages; ++i) {
+      void *outputMemory;
+      nk_virgil_wait_for_task_completion(localFutures[i], &outputMemory);
+    }
+
+    /*
+     * Free the cores and memory.
+     */
+    runtime.releaseCores(numberOfStages);
+    for (int i = 0; i < numberOfQueues; ++i) {
+      switch (queueSizes[i]) {
+        case 1:
+          delete (MARC::ThreadSafeNautilusQueue<int8_t> *)(localQueues[i]);
+          break;
+        case 8:
+          delete (MARC::ThreadSafeNautilusQueue<int8_t> *)(localQueues[i]);
+          break;
+        case 16:
+          delete (MARC::ThreadSafeNautilusQueue<int16_t> *)(localQueues[i]);
+          break;
+        case 32:
+          delete (MARC::ThreadSafeNautilusQueue<int32_t> *)(localQueues[i]);
+          break;
+        case 64:
+          delete (MARC::ThreadSafeNautilusQueue<int64_t> *)(localQueues[i]);
+          break;
+        default:
+          abort();
+      }
+    }
+    free(argsForAllCores);
+
+    #ifdef DSWP_STATS
+    std::cout << "DSWP: 1 Byte pushes = " << numberOfPushes8 << std::endl;
+    std::cout << "DSWP: 2 Bytes pushes = " << numberOfPushes16 << std::endl;
+    std::cout << "DSWP: 4 Bytes pushes = " << numberOfPushes32 << std::endl;
+    std::cout << "DSWP: 8 Bytes pushes = " << numberOfPushes64 << std::endl;
+    #endif
+
+    DispatcherInfo dispatcherInfo;
+    dispatcherInfo.numberOfThreadsUsed = numberOfStages;
+    return dispatcherInfo;
+  }
+
+}
+
+NoelleRuntime::NoelleRuntime(){
+  this->maxCores = this->getMaximumNumberOfCores();
+  this->NOELLE_idleCores = maxCores;
+
+  pthread_spin_init(&this->spinLock, 0);
+  pthread_spin_init(&this->doallMemoryLock, 0);
+  #ifdef RUNTIME_PROFILE
+  pthread_spin_init(&printLock, 0);
+  #endif
+
+  return ;
+}
+
+DOALL_args_t * NoelleRuntime::getDOALLArgs (uint32_t cores, uint32_t *index){
+  DOALL_args_t *argsForAllCores = nullptr;
+
+  /*
+   * Check if we can reuse a previously-allocated memory region.
+   */
+  pthread_spin_lock(&this->doallMemoryLock);
+  auto doallMemoryNumberOfChunks = this->doallMemoryAvailability.size();
+  for (auto i=0; i < doallMemoryNumberOfChunks; i++){
+    auto currentSize = this->doallMemorySizes[i];
+    if (  true
+          && (this->doallMemoryAvailability[i])
+          && (currentSize >= cores)
+       ){
+
+      /*
+       * Found a memory block that can be reused.
+       */
+      argsForAllCores = this->doallMemory[i];
+
+      /*
+       * Set the block as in use.
+       */
+      this->doallMemoryAvailability[i] = false;
+      (*index) = i;
+      pthread_spin_unlock(&this->doallMemoryLock);
+
+      return argsForAllCores;
+    }
+  }
+
+  /*
+   * We couldn't find anything available.
+   *
+   * Allocate a new memory region.
+   */
+  this->doallMemorySizes.push_back(cores);
+  this->doallMemoryAvailability.push_back(false);
+  posix_memalign((void **)&argsForAllCores, CACHE_LINE_SIZE, sizeof(DOALL_args_t) * cores);
+  this->doallMemory.push_back(argsForAllCores);
+  pthread_spin_unlock(&this->doallMemoryLock);
+
+  /*
+   * Set the index.
+   */
+  if (doallMemoryNumberOfChunks == 0){
+    (*index) = 0;
+  } else {
+    (*index) = doallMemoryNumberOfChunks;
+  }
+
+  /*
+   * Initialize the memory.
+   */ 
+  for (auto i = 0; i < cores; ++i) {
+    auto argsPerCore = &argsForAllCores[i];
+    argsPerCore->coreID = i;
+    pthread_mutex_init(&(argsPerCore->endLock), NULL);
+    pthread_mutex_lock(&(argsPerCore->endLock));
+  }
+
+  return argsForAllCores;
+}
+    
+void NoelleRuntime::releaseDOALLArgs (uint32_t index){
+  pthread_spin_lock(&this->doallMemoryLock);
+  this->doallMemoryAvailability[index] = true;
+  pthread_spin_unlock(&this->doallMemoryLock);
+  return ;
+}
+
+uint32_t NoelleRuntime::reserveCores (uint32_t coresRequested){
+ 
+  /*
+   * Reserve the number of cores available.
+   */
+  pthread_spin_lock(&this->spinLock);
+  auto numCores = this->NOELLE_idleCores > coresRequested ? coresRequested : NOELLE_idleCores;
+  if (numCores < 1){
+    numCores = 1;
+  }
+  this->NOELLE_idleCores -= numCores;
+  pthread_spin_unlock(&this->spinLock);
+
+  return numCores;
+}
+    
+void NoelleRuntime::releaseCores (uint32_t coresReleased){
+  pthread_spin_lock(&this->spinLock);
+  this->NOELLE_idleCores += coresReleased;
+  assert(this->NOELLE_idleCores <= this->maxCores);
+  pthread_spin_unlock(&this->spinLock);
+
+  return ;
+}
+
+uint32_t NoelleRuntime::getMaximumNumberOfCores (void){
+  static int cores = 0;
+
+  /*
+   * Check if we have already computed the number of cores.
+   */
+  if (cores == 0){
+
+    /*
+     * Compute the number of cores.
+     */
+    auto envVar = getenv("NOELLE_CORES");
+    if (envVar == nullptr){
+      cores = std::thread::hardware_concurrency();
+    } else {
+      cores = atoi(envVar);
+    }
+  }
+
+  return cores;
+}