--- conflicted
+++ resolved
@@ -203,11 +203,7 @@
       bool hoistLoopsToMain;
       bool loopAwareDependenceAnalysis;
       PDGAnalysis *pdgAnalysis;
-<<<<<<< HEAD
-      liberty::LoopAA *loopAA;
       TalkDown *talkdown;
-=======
->>>>>>> ad926624
 
       char *filterFileName;
       bool hasReadFilterFile;
