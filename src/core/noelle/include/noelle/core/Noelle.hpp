--- conflicted
+++ resolved
@@ -213,114 +213,6 @@
       uint32_t maxCores,
       std::unordered_set<LoopDependenceInfoOptimization> optimizations);
 
-<<<<<<< HEAD
-      LoopNestingGraph* getLoopNestingGraphForProgram(void);
-
-      DataFlowAnalysis getDataFlowAnalyses (void) const ;
-
-      DataFlowEngine getDataFlowEngine (void) const ;
-
-      Scheduler getScheduler (void) const ;
-
-      LoopTransformer & getLoopTransformer (void) ;
-
-      DominatorSummary * getDominators (Function *f) ;
-
-      Verbosity getVerbosity (void) const ;
-
-      double getMinimumHotness (void) const ;
-
-      uint64_t numberOfProgramInstructions (void) const ;
-
-      /**
-       * \brief Check whether a transformation is enabled.
-       *
-       * This method returns true if the transformation \param transformation is enabled.
-       *
-       * \param transformation The transformation to consider.
-       * \return true if the transformation is enabled. False otherwise.
-       */
-      bool isTransformationEnabled (Transformation transformation);
-
-      bool shouldLoopsBeHoistToMain (void) const ;
-
-      bool canFloatsBeConsideredRealNumbers (void) const ;
-
-      void linkTransformedLoopToOriginalFunction (
-        Module *module,
-        BasicBlock *originalPreHeader,
-        BasicBlock *startOfParLoopInOriginalFunc,
-        BasicBlock *endOfParLoopInOriginalFunc,
-        Value *envArray,
-        Value *envIndexForExitVariable,
-        std::vector<BasicBlock *> &loopExitBlocks
-        );
-
-      bool verifyCode (void) const ;
-
-      ~Noelle();
-
-    private:
-      Verbosity verbose;
-      bool enableFloatAsReal;
-      double minHot;
-      Module *program;
-      Hot *profiles;
-      PDG *programDependenceGraph;
-      std::unordered_set<Transformation> enabledTransformations;
-      bool hoistLoopsToMain;
-      bool loopAwareDependenceAnalysis;
-      PDGAnalysis *pdgAnalysis;
-      char *filterFileName;
-      bool hasReadFilterFile;
-      std::vector<uint32_t> loopThreads;
-      std::vector<uint32_t> techniquesToDisable;
-      std::vector<uint32_t> DOALLChunkSize;
-      std::unordered_map<BasicBlock *, uint32_t> loopHeaderToLoopIndexMap;
-      FunctionsManager *fm;
-      TypesManager *tm;
-      CompilationOptionsManager *om;
-      MetadataManager *mm;
-
-      uint32_t fetchTheNextValue (
-        std::stringstream &stream
-        );
-
-      bool checkToGetLoopFilteringInfo (void) ;
-
-      LoopDependenceInfo * getLoopDependenceInfoForLoop (
-        BasicBlock *header,
-        PDG *functionPDG,
-        DominatorSummary *DS,
-        uint32_t techniquesToDisable,
-        uint32_t DOALLChunkSize,
-        uint32_t maxCores,
-        std::unordered_set<LoopDependenceInfoOptimization> optimizations
-      );
-
-      LoopDependenceInfo * getLoopDependenceInfoForLoop (
-        StayConnectedNestedLoopForestNode *loopNode,
-        Loop *loop,
-        PDG *functionPDG,
-        DominatorSummary *DS,
-        ScalarEvolution *SE,
-        uint32_t techniquesToDisable,
-        uint32_t DOALLChunkSize,
-        uint32_t maxCores,
-        std::unordered_set<LoopDependenceInfoOptimization> optimizations
-      );
-
-      bool isLoopHot (LoopStructure *loopStructure, double minimumHotness) ;
-      bool isFunctionHot (Function *function, double minimumHotness) ;
-
-      std::vector<Function *> * getModuleFunctionsReachableFrom (
-        Module *module,
-        Function *startingPoint
-        );
-  };
-
-}
-=======
   LoopDependenceInfo *getLoopDependenceInfoForLoop(
       StayConnectedNestedLoopForestNode *loopNode,
       Loop *loop,
@@ -340,5 +232,4 @@
       Function *startingPoint);
 };
 
-} // namespace llvm::noelle
->>>>>>> 84739368
+} // namespace llvm::noelle