--- conflicted
+++ resolved
@@ -527,14 +527,8 @@
   if (this->verbose >= Verbosity::Maximal) {
     errs() << "Noelle: Filter out cold code\n";
   }
-<<<<<<< HEAD
-
-  for (auto function : *functions) {
-=======
-  auto nextLoopIndex = 0;
+
   for (auto function : functions) {
->>>>>>> 88986a5e
-
     /*
      * Check if this is application code.
      */
@@ -742,13 +736,7 @@
   /*
    * Append loops of each function.
    */
-<<<<<<< HEAD
-  for (auto function : *functions) {
-=======
-  auto currentLoopIndex = 0;
   for (auto function : functions) {
->>>>>>> 88986a5e
-
     /*
      * Fetch the loop analysis.
      */
