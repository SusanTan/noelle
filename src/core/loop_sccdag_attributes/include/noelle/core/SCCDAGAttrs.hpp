--- conflicted
+++ resolved
@@ -1,132 +1,127 @@
-/*
- * Copyright 2016 - 2022  Angelo Matni, Simone Campanoni, Brian Homerding
- *
- * Permission is hereby granted, free of charge, to any person obtaining a copy
- of this software and associated documentation files (the "Software"), to deal
- in the Software without restriction, including without limitation the rights to
- use, copy, modify, merge, publish, distribute, sublicense, and/or sell copies
- of the Software, and to permit persons to whom the Software is furnished to do
- so, subject to the following conditions:
-
- * The above copyright notice and this permission notice shall be included in
- all copies or substantial portions of the Software.
-
- * THE SOFTWARE IS PROVIDED "AS IS", WITHOUT WARRANTY OF ANY KIND, EXPRESS OR
- IMPLIED, INCLUDING BUT NOT LIMITED TO THE WARRANTIES OF MERCHANTABILITY,
- FITNESS FOR A PARTICULAR PURPOSE AND NONINFRINGEMENT.
- * IN NO EVENT SHALL THE AUTHORS OR COPYRIGHT HOLDERS BE LIABLE FOR ANY CLAIM,
- DAMAGES OR OTHER LIABILITY, WHETHER IN AN ACTION OF CONTRACT, TORT OR
- OTHERWISE, ARISING FROM, OUT OF OR IN CONNECTION WITH THE SOFTWARE OR THE USE
- OR OTHER DEALINGS IN THE SOFTWARE.
- */
-#pragma once
-
-#include "noelle/core/SystemHeaders.hpp"
-#include "noelle/core/SCCDAG.hpp"
-#include "noelle/core/SCC.hpp"
-#include "noelle/core/GenericSCC.hpp"
-#include "noelle/core/LoopCarriedSCC.hpp"
-#include "noelle/core/InductionVariables.hpp"
-#include "noelle/core/LoopGoverningIVAttribution.hpp"
-#include "noelle/core/LoopEnvironment.hpp"
-#include "noelle/core/Variable.hpp"
-#include "noelle/core/MemoryCloningAnalysis.hpp"
-
-namespace llvm::noelle {
-
-class SCCDAGAttrs {
-public:
-  SCCDAGAttrs(bool enableFloatAsReal,
-              PDG *loopDG,
-              SCCDAG *loopSCCDAG,
-              LoopForestNode *loopNode,
-              InductionVariableManager &IV,
-              DominatorSummary &DS);
-
-  SCCDAGAttrs() = delete;
-
-  /*
-   * Isolated clonable SCCs and resulting inherited parents
-   */
-  std::unordered_map<SCC *, std::unordered_set<SCC *>> parentsViaClones;
-  std::unordered_map<SCC *, std::unordered_set<DGEdge<SCC> *>> edgesViaClones;
-
-  /*
-   * Methods on SCCDAG.
-   */
-  std::set<LoopCarriedSCC *> getSCCsWithLoopCarriedDependencies(void) const;
-  std::set<LoopCarriedSCC *> getSCCsWithLoopCarriedDataDependencies(void) const;
-  std::set<LoopCarriedSCC *> getSCCsWithLoopCarriedControlDependencies(
-      void) const;
-  std::unordered_set<GenericSCC *> getSCCsOfKind(GenericSCC::SCCKind K);
-  bool isLoopGovernedBySCC(SCC *scc) const;
-  std::set<uint32_t> getLiveOutVariablesThatAreNotReducable(
-      LoopEnvironment *env) const;
-
-  /*
-   * Methods on single SCC.
-   */
-  bool isSCCContainedInSubloop(LoopForestNode *loop, SCC *scc) const;
-  GenericSCC *getSCCAttrs(SCC *scc) const;
-
-  /*
-   * Return the SCCDAG of the loop.
-   */
-  SCCDAG *getSCCDAG(void) const;
-
-  /*
-   * Debug methods
-   */
-  void dumpToFile(int id);
-
-  ~SCCDAGAttrs();
-
-private:
-  std::map<SCC *, Criticisms> sccToLoopCarriedDependencies;
-  bool enableFloatAsReal;
-  std::unordered_map<SCC *, GenericSCC *> sccToInfo;
-  PDG *loopDG;
-  SCCDAG *sccdag; /* SCCDAG of the related loop.  */
-  MemoryCloningAnalysis *memoryCloningAnalysis;
-
-  /*
-   * Helper methods on SCCDAG
-   */
-  void collectSCCGraphAssumingDistributedClones();
-  void collectLoopCarriedDependencies(LoopForestNode *loopNode);
-
-  /*
-   * Helper methods on single SCC
-   */
-  LoopCarriedVariable *checkIfReducible(SCC *scc, LoopForestNode *loop);
-
-  bool checkIfIndependent(SCC *scc);
-
-  std::set<InductionVariable *> checkIfSCCOnlyContainsInductionVariables(
-      SCC *scc,
-      LoopForestNode *loop,
-      std::set<InductionVariable *> &loopGoverningIVs,
-      std::set<InductionVariable *> &IVs) const;
-
-  void checkIfClonable(SCC *scc, LoopForestNode *loop);
-<<<<<<< HEAD
-
-  std::set<ClonableMemoryLocation *> checkIfClonableByUsingLocalMemory(
-=======
-  std::set<ClonableMemoryObject *> checkIfClonableByUsingLocalMemory(
->>>>>>> 9d239480
-      SCC *scc,
-      LoopForestNode *loop) const;
-
-  std::set<Instruction *> checkIfRecomputable(SCC *scc,
-                                              LoopForestNode *loopNode) const;
-
-  bool isClonableByInductionVars(SCC *scc) const;
-  bool isClonableBySyntacticSugarInstrs(SCC *scc) const;
-  bool isClonableByCmpBrInstrs(SCC *scc) const;
-  bool isClonableByHavingNoMemoryOrLoopCarriedDataDependencies(
-      SCC *scc,
-      LoopForestNode *loop) const;
-};
-
-} // namespace llvm::noelle
+/*
+ * Copyright 2016 - 2022  Angelo Matni, Simone Campanoni, Brian Homerding
+ *
+ * Permission is hereby granted, free of charge, to any person obtaining a copy
+ of this software and associated documentation files (the "Software"), to deal
+ in the Software without restriction, including without limitation the rights to
+ use, copy, modify, merge, publish, distribute, sublicense, and/or sell copies
+ of the Software, and to permit persons to whom the Software is furnished to do
+ so, subject to the following conditions:
+
+ * The above copyright notice and this permission notice shall be included in
+ all copies or substantial portions of the Software.
+
+ * THE SOFTWARE IS PROVIDED "AS IS", WITHOUT WARRANTY OF ANY KIND, EXPRESS OR
+ IMPLIED, INCLUDING BUT NOT LIMITED TO THE WARRANTIES OF MERCHANTABILITY,
+ FITNESS FOR A PARTICULAR PURPOSE AND NONINFRINGEMENT.
+ * IN NO EVENT SHALL THE AUTHORS OR COPYRIGHT HOLDERS BE LIABLE FOR ANY CLAIM,
+ DAMAGES OR OTHER LIABILITY, WHETHER IN AN ACTION OF CONTRACT, TORT OR
+ OTHERWISE, ARISING FROM, OUT OF OR IN CONNECTION WITH THE SOFTWARE OR THE USE
+ OR OTHER DEALINGS IN THE SOFTWARE.
+ */
+#pragma once
+
+#include "noelle/core/SystemHeaders.hpp"
+#include "noelle/core/SCCDAG.hpp"
+#include "noelle/core/SCC.hpp"
+#include "noelle/core/GenericSCC.hpp"
+#include "noelle/core/LoopCarriedSCC.hpp"
+#include "noelle/core/InductionVariables.hpp"
+#include "noelle/core/LoopGoverningIVAttribution.hpp"
+#include "noelle/core/LoopEnvironment.hpp"
+#include "noelle/core/Variable.hpp"
+#include "noelle/core/MemoryCloningAnalysis.hpp"
+
+namespace llvm::noelle {
+
+class SCCDAGAttrs {
+public:
+  SCCDAGAttrs(bool enableFloatAsReal,
+              PDG *loopDG,
+              SCCDAG *loopSCCDAG,
+              LoopForestNode *loopNode,
+              InductionVariableManager &IV,
+              DominatorSummary &DS);
+
+  SCCDAGAttrs() = delete;
+
+  /*
+   * Isolated clonable SCCs and resulting inherited parents
+   */
+  std::unordered_map<SCC *, std::unordered_set<SCC *>> parentsViaClones;
+  std::unordered_map<SCC *, std::unordered_set<DGEdge<SCC> *>> edgesViaClones;
+
+  /*
+   * Methods on SCCDAG.
+   */
+  std::set<LoopCarriedSCC *> getSCCsWithLoopCarriedDependencies(void) const;
+  std::set<LoopCarriedSCC *> getSCCsWithLoopCarriedDataDependencies(void) const;
+  std::set<LoopCarriedSCC *> getSCCsWithLoopCarriedControlDependencies(
+      void) const;
+  std::unordered_set<GenericSCC *> getSCCsOfKind(GenericSCC::SCCKind K);
+  bool isLoopGovernedBySCC(SCC *scc) const;
+  std::set<uint32_t> getLiveOutVariablesThatAreNotReducable(
+      LoopEnvironment *env) const;
+
+  /*
+   * Methods on single SCC.
+   */
+  bool isSCCContainedInSubloop(LoopForestNode *loop, SCC *scc) const;
+  GenericSCC *getSCCAttrs(SCC *scc) const;
+
+  /*
+   * Return the SCCDAG of the loop.
+   */
+  SCCDAG *getSCCDAG(void) const;
+
+  /*
+   * Debug methods
+   */
+  void dumpToFile(int id);
+
+  ~SCCDAGAttrs();
+
+private:
+  std::map<SCC *, Criticisms> sccToLoopCarriedDependencies;
+  bool enableFloatAsReal;
+  std::unordered_map<SCC *, GenericSCC *> sccToInfo;
+  PDG *loopDG;
+  SCCDAG *sccdag; /* SCCDAG of the related loop.  */
+  MemoryCloningAnalysis *memoryCloningAnalysis;
+
+  /*
+   * Helper methods on SCCDAG
+   */
+  void collectSCCGraphAssumingDistributedClones();
+  void collectLoopCarriedDependencies(LoopForestNode *loopNode);
+
+  /*
+   * Helper methods on single SCC
+   */
+  LoopCarriedVariable *checkIfReducible(SCC *scc, LoopForestNode *loop);
+
+  bool checkIfIndependent(SCC *scc);
+
+  std::set<InductionVariable *> checkIfSCCOnlyContainsInductionVariables(
+      SCC *scc,
+      LoopForestNode *loop,
+      std::set<InductionVariable *> &loopGoverningIVs,
+      std::set<InductionVariable *> &IVs) const;
+
+  void checkIfClonable(SCC *scc, LoopForestNode *loop);
+  std::set<ClonableMemoryObject *> checkIfClonableByUsingLocalMemory(
+      SCC *scc,
+      LoopForestNode *loop) const;
+
+  std::set<Instruction *> checkIfRecomputable(SCC *scc,
+                                              LoopForestNode *loopNode) const;
+
+  bool isClonableByInductionVars(SCC *scc) const;
+  bool isClonableBySyntacticSugarInstrs(SCC *scc) const;
+  bool isClonableByCmpBrInstrs(SCC *scc) const;
+  bool isClonableByHavingNoMemoryOrLoopCarriedDataDependencies(
+      SCC *scc,
+      LoopForestNode *loop) const;
+};
+
+} // namespace llvm::noelle