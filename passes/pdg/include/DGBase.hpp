--- conflicted
+++ resolved
@@ -1,724 +1,712 @@
-/*
- * Copyright 2016 - 2019  Angelo Matni, Simone Campanoni
- *
- * Permission is hereby granted, free of charge, to any person obtaining a copy of this software and associated documentation files (the "Software"), to deal in the Software without restriction, including without limitation the rights to use, copy, modify, merge, publish, distribute, sublicense, and/or sell copies of the Software, and to permit persons to whom the Software is furnished to do so, subject to the following conditions:
-
- * The above copyright notice and this permission notice shall be included in all copies or substantial portions of the Software.
-
- * THE SOFTWARE IS PROVIDED "AS IS", WITHOUT WARRANTY OF ANY KIND, EXPRESS OR IMPLIED, INCLUDING BUT NOT LIMITED TO THE WARRANTIES OF MERCHANTABILITY, FITNESS FOR A PARTICULAR PURPOSE AND NONINFRINGEMENT. 
- * IN NO EVENT SHALL THE AUTHORS OR COPYRIGHT HOLDERS BE LIABLE FOR ANY CLAIM, DAMAGES OR OTHER LIABILITY, WHETHER IN AN ACTION OF CONTRACT, TORT OR OTHERWISE, ARISING FROM, OUT OF OR IN CONNECTION WITH THE SOFTWARE OR THE USE OR OTHER DEALINGS IN THE SOFTWARE.
- */
-#pragma once
-
-#include "llvm/IR/Instructions.h"
-#include "llvm/Support/raw_ostream.h"
-#include <unordered_map>
-#include <queue>
-#include <set>
-
-using namespace std;
-using namespace llvm;
-
-namespace llvm {
-  
-  /*
-   * Program Dependence Graph Node and Edge
-   */
-  template <class T> class DGNode;
-  template <class T, class SubT> class DGEdgeBase;
-  template <class T> class DGEdge;
-
-  enum DataDependenceType { DG_DATA_NONE, DG_DATA_RAW, DG_DATA_WAR, DG_DATA_WAW };
-
-  template <class T>
-  class DG {
-    public:
-      typedef typename set<DGNode<T> *>::iterator nodes_iterator;
-      typedef typename set<DGNode<T> *>::const_iterator nodes_const_iterator;
-      
-      typedef typename set<DGEdge<T> *>::iterator edges_iterator;
-      typedef typename set<DGEdge<T> *>::const_iterator edges_const_iterator;
-
-      typedef typename unordered_map<T *, DGNode<T> *>::iterator node_map_iterator;
-
-      /*
-       * Node and Edge Iterators
-       */
-      nodes_iterator begin_nodes() { allNodes.begin(); }
-      nodes_iterator end_nodes() { allNodes.end(); }
-      nodes_const_iterator begin_nodes() const { allNodes.begin(); }
-      nodes_const_iterator end_nodes() const { allNodes.end(); }
-
-      node_map_iterator begin_internal_node_map() { internalNodeMap.begin(); }
-      node_map_iterator end_internal_node_map() { internalNodeMap.end(); }
-      node_map_iterator begin_external_node_map() { externalNodeMap.begin(); }
-      node_map_iterator end_external_node_map() { externalNodeMap.end(); }
-
-      edges_iterator begin_edges() { allEdges.begin(); }
-      edges_iterator end_edges() { allEdges.end(); }
-      edges_const_iterator begin_edges() const { allEdges.begin(); }
-      edges_const_iterator end_edges() const { allEdges.end(); }
-
-      /*
-       * Node and Edge Properties
-       */
-      DGNode<T> *getEntryNode() const { return entryNode; }
-      void setEntryNode(DGNode<T> *node) { entryNode = node; }
-
-      bool isInternal(T *theT) const { return internalNodeMap.find(theT) != internalNodeMap.end(); }
-      bool isExternal(T *theT) const { return externalNodeMap.find(theT) != externalNodeMap.end(); }
-      bool isInGraph(T *theT) const { return isInternal(theT) || isExternal(theT); }
-
-      unsigned numNodes() const { return allNodes.size(); }
-      unsigned numInternalNodes() const { return internalNodeMap.size(); }
-      unsigned numExternalNodes() const { return externalNodeMap.size(); }
-      unsigned numEdges() const { return allEdges.size(); }
-
-      /*
-       * Iterator ranges
-       */
-      iterator_range<nodes_iterator>
-      getNodes() { return make_range(allNodes.begin(), allNodes.end()); }
-      iterator_range<edges_iterator>
-      getEdges() { return make_range(allEdges.begin(), allEdges.end()); }
-
-      iterator_range<node_map_iterator>
-      internalNodePairs() { return make_range(internalNodeMap.begin(), internalNodeMap.end()); }
-      iterator_range<node_map_iterator>
-      externalNodePairs() { return make_range(externalNodeMap.begin(), externalNodeMap.end()); }
-
-      /*
-       * Fetching/Creating Nodes and Edges
-       */
-      DGNode<T> *addNode(T *theT, bool inclusion);
-      DGNode<T> *fetchOrAddNode(T *theT, bool inclusion);
-      DGNode<T> *fetchNode(T *theT);
-
-      DGEdge<T> *addEdge(T *from, T *to);
-      DGEdge<T> *fetchEdge(DGNode<T> *in, DGNode<T> *out);
-      DGEdge<T> *copyAddEdge(DGEdge<T> &edgeToCopy);
-
-      /*
-       * Merging/Extracting Graphs
-       */
-      std::set<DGNode<T> *> getTopLevelNodes(bool onlyInternal = false);
-      std::set<DGNode<T> *> getLeafNodes(bool onlyInternal = false);
-      std::vector<std::set<DGNode<T> *> *> getDisconnectedSubgraphs();
-      std::set<DGNode<T> *> getNextDepthNodes(DGNode<T> *node);
-      std::set<DGNode<T> *> getPreviousDepthNodes(DGNode<T> *node);
-      void removeNode(DGNode<T> *node);
-      void removeEdge(DGEdge<T> *edge);
-      void addNodesIntoNewGraph(DG<T> &newGraph, std::set<DGNode<T> *> nodesToPartition, DGNode<T> *entryNode);
-      void clear();
-
-      raw_ostream & print(raw_ostream &stream);
-
-    protected:
-      std::set<DGNode<T> *> allNodes;
-      std::set<DGEdge<T> *> allEdges;
-      DGNode<T> *entryNode;
-      unordered_map<T *, DGNode<T> *> internalNodeMap;
-      unordered_map<T *, DGNode<T> *> externalNodeMap;
-  };
-
-  template <class T> 
-  class DGNode
-  {
-    public:
-      DGNode() : theT(nullptr) {}
-      DGNode(T *node) : theT(node) {}
-
-      typedef typename std::vector<DGNode<T> *>::iterator nodes_iterator;
-      typedef typename std::set<DGEdge<T> *>::iterator edges_iterator;
-
-      edges_iterator begin_edges() { return allConnectedEdges.begin(); }
-      edges_iterator end_edges() { return allConnectedEdges.end(); }
-
-      edges_iterator begin_outgoing_edges() { return outgoingEdges.begin(); }
-      edges_iterator end_outgoing_edges() { return outgoingEdges.end(); }
-      edges_iterator begin_incoming_edges() { return incomingEdges.begin(); }
-      edges_iterator end_incoming_edges() { return incomingEdges.end(); }
-
-      nodes_iterator begin_outgoing_nodes() { return outgoingNodeInstances.begin(); }
-      nodes_iterator end_outgoing_nodes() { return outgoingNodeInstances.end(); }
-
-      inline iterator_range<edges_iterator>
-      getAllConnectedEdges() { return make_range(allConnectedEdges.begin(), allConnectedEdges.end()); }
-      inline iterator_range<edges_iterator>
-      getOutgoingEdges() { return make_range(outgoingEdges.begin(), outgoingEdges.end()); }
-      inline iterator_range<edges_iterator>
-      getIncomingEdges() { return make_range(incomingEdges.begin(), incomingEdges.end()); }
-
-      T *getT() const { return theT; }
-      std::set<DGEdge<T> *> & getEdgesToAndFromNode(DGNode<T> *node) { return nodeToEdgesMap[node]; }
-
-      unsigned numConnectedEdges() { return allConnectedEdges.size(); }
-      unsigned numOutgoingEdges() { return outgoingEdges.size(); }
-      unsigned numIncomingEdges() { return incomingEdges.size(); }
-
-      void addIncomingEdge(DGEdge<T> *edge);
-      void addOutgoingEdge(DGEdge<T> *edge);
-      void removeConnectedEdge(DGEdge<T> *edge);
-      void removeConnectedNode(DGNode<T> *node);
-
-      DGEdge<T> *getEdgeInstance(unsigned nodeInstance) { return outgoingEdgeInstances[nodeInstance]; }
-
-      std::string toString();
-      raw_ostream &print(raw_ostream &stream);
-
-    protected:
-      void removeInstance(DGEdge<T> *edge);
-      void removeInstances(DGNode<T> *node);
-
-      T *theT;
-      std::set<DGEdge<T> *> allConnectedEdges;
-      std::set<DGEdge<T> *> outgoingEdges;
-      std::set<DGEdge<T> *> incomingEdges;
-
-      // For use in unconventional graph iteration for LLVM SCCIterator
-      std::vector<DGNode<T> *> outgoingNodeInstances;
-      std::vector<DGEdge<T> *> outgoingEdgeInstances;
-
-      unordered_map<DGNode<T> *, std::set<DGEdge<T> *>> nodeToEdgesMap;
-  };
-
-  template <class T>
-  class DGEdge : public DGEdgeBase<T, T>
-  {
-   public:
-    DGEdge(DGNode<T> *src, DGNode<T> *dst) : DGEdgeBase<T, T>(src, dst) {}
-    DGEdge(const DGEdge<T> &oldEdge) : DGEdgeBase<T, T>(oldEdge) {}
-  };
-
-  template <class T, class SubT>
-  class DGEdgeBase
-  {
-   public:
-    DGEdgeBase(DGNode<T> *src, DGNode<T> *dst)
-      : from(src), to(dst), memory(false), must(false), dataDepType(DG_DATA_NONE),
-        isControl(false), isCommutative(false) {}
-    DGEdgeBase(const DGEdgeBase<T, SubT> &oldEdge);
-
-    typedef typename std::set<DGEdge<SubT> *>::iterator edges_iterator;
-
-    edges_iterator begin_sub_edges() { return subEdges.begin(); }
-    edges_iterator end_sub_edges() { return subEdges.end(); }
-  
-    inline iterator_range<edges_iterator>
-    getSubEdges() { return make_range(subEdges.begin(), subEdges.end()); }
-
-    std::pair<DGNode<T> *, DGNode<T> *> getNodePair() const { return std::make_pair(from, to); }
-    void setNodePair(DGNode<T> *from, DGNode<T> *to) { this->from = from; this->to = to; }
-    DGNode<T> * getOutgoingNode() const { return from; }
-    DGNode<T> * getIncomingNode() const { return to; }
-    T * getOutgoingT() const { return from->getT(); }
-    T * getIncomingT() const { return to->getT(); }
-
-    bool isMemoryDependence() const { return memory; }
-    bool isMustDependence() const { return must; }
-    bool isRAWDependence() const { return dataDepType == DG_DATA_RAW; }
-    bool isWARDependence() const { return dataDepType == DG_DATA_WAR; }
-    bool isWAWDependence() const { return dataDepType == DG_DATA_WAW; }
-    bool isControlDependence() const { return isControl; }
-<<<<<<< HEAD
-    bool isCommutativeDependence() const { return isCommutative; }
-    DataDependencyType dataDependenceType() const { return dataDepType; }
-
-    void setControl(bool ctrl) { isControl = ctrl; }
-    void setCommutative(bool comm) { isCommutative = comm; }
-    void setMemMustType(bool mem, bool must, DataDependencyType dataDepType);
-=======
-    DataDependenceType dataDependenceType() const { return dataDepType; }
-
-    void setControl(bool ctrl) { isControl = ctrl; }
-    void setMemMustType(bool mem, bool must, DataDependenceType dataDepType);
->>>>>>> 675acaa3
-
-    void addSubEdge(DGEdge<SubT> *edge) { subEdges.insert(edge); }
-    void removeSubEdge(DGEdge<SubT> *edge) { subEdges.erase(edge); }
-    void clearSubEdges() { subEdges.clear(); }
-
-    std::string toString();
-    raw_ostream &print(raw_ostream &stream, std::string linePrefix = "");
-    std::string dataDepToString();
-
-   protected:
-    DGNode<T> *from, *to;
-    std::set<DGEdge<SubT> *> subEdges;
-<<<<<<< HEAD
-    bool memory, must, isControl, isCommutative;
-    DataDependencyType dataDepType;
-=======
-    bool memory, must, isControl;
-    DataDependenceType dataDepType;
->>>>>>> 675acaa3
-  };
-
-  /*
-   * DG<T> class method implementations
-   */
-  template <class T>
-  DGNode<T> *DG<T>::addNode(T *theT, bool inclusion)
-  {
-    auto *node = new DGNode<T>(theT);
-    allNodes.insert(node);
-    auto &map = inclusion ? internalNodeMap : externalNodeMap;
-    map[theT] = node;
-    return node;
-  }
-
-  template <class T>
-  DGNode<T> *DG<T>::fetchOrAddNode(T *theT, bool inclusion)
-  {
-    if (isInGraph(theT)) return fetchNode(theT);
-    return addNode(theT, inclusion);
-  }
-
-  template <class T>
-  DGNode<T> *DG<T>::fetchNode(T *theT)
-  {
-    auto nodeI = internalNodeMap.find(theT);
-    return (nodeI != internalNodeMap.end()) ? nodeI->second : externalNodeMap[theT];
-  }
-
-  template <class T>
-  DGEdge<T> *DG<T>::addEdge(T *from, T *to)
-  {
-    auto fromNode = fetchNode(from);
-    auto toNode = fetchNode(to);
-    auto edge = new DGEdge<T>(fromNode, toNode);
-    allEdges.insert(edge);
-    fromNode->addOutgoingEdge(edge);
-    toNode->addIncomingEdge(edge);
-    return edge;
-  }
-
-  template <class T>
-  DGEdge<T> *DG<T>::fetchEdge(DGNode<T> *From, DGNode<T> *To) {
-    return *std::find_if(From->begin_outgoing_edges(), From->end_outgoing_edges(),
-        [To](auto edge)
-        { return edge->getIncomingNode() == To; });
-  }
-
-  template <class T>
-  DGEdge<T> *DG<T>::copyAddEdge(DGEdge<T> &edgeToCopy)
-  {
-    auto edge = new DGEdge<T>(edgeToCopy);
-    allEdges.insert(edge);
-    
-    /*
-     * Point copy of edge to equivalent nodes in this graph
-     */
-    auto nodePair = edgeToCopy.getNodePair();
-    auto fromNode = fetchNode(nodePair.first->getT());
-    auto toNode = fetchNode(nodePair.second->getT());
-    edge->setNodePair(fromNode, toNode);
-
-    fromNode->addOutgoingEdge(edge);
-    toNode->addIncomingEdge(edge);
-    return edge;
-  }
-
-  template <class T>
-  std::set<DGNode<T> *> DG<T>::getTopLevelNodes(bool onlyInternal)
-  {
-    std::set<DGNode<T> *> topLevelNodes;
-
-    /*
-     * Add all nodes that have no incoming nodes (other than self)
-     */
-    for (auto node : allNodes)
-    {
-      if (onlyInternal && isExternal(node->getT())) continue;
-
-      bool noOtherIncoming = true;
-      for (auto incomingE : node->getIncomingEdges())
-      {
-        bool edgeToSelf = (incomingE->getOutgoingNode() == node);
-        bool edgeToExternal = onlyInternal && isExternal(incomingE->getOutgoingT());
-        noOtherIncoming &= edgeToSelf || edgeToExternal;
-      }
-      if (noOtherIncoming) topLevelNodes.insert(node);
-    }
-    if (topLevelNodes.size() > 0) return topLevelNodes;
-
-    /*
-     * Add a node in the top cycle of the graph
-     * 1) By the time every node is visited, the node that was capable
-     * of fulfilling this requirement must be in the top cycle
-     * 2) Should internal nodes only be requested, if there is an
-     * internal cycle, "visiting" all external nodes beforehand has
-     * no bearing on this method
-     */
-    std::set<DGNode<T> *> visitedNodes;
-    if (onlyInternal) {
-      for (auto nodePair : externalNodePairs()) {
-        visitedNodes.insert(nodePair.second);
-      }
-    }
-
-    for (auto node : allNodes)
-    {
-      if (onlyInternal && isExternal(node->getT())) continue;
-
-      if (visitedNodes.find(node) != visitedNodes.end()) continue;
-
-      std::queue<DGNode<T> *> nodeToTraverse;
-      nodeToTraverse.push(node);
-      while (!nodeToTraverse.empty())
-      {
-        auto traverseN = nodeToTraverse.front();
-        visitedNodes.insert(traverseN);
-        nodeToTraverse.pop();
-
-        for (auto outgoingE : traverseN->getOutgoingEdges())
-        {
-          auto incomingN = outgoingE->getIncomingNode();
-          if (visitedNodes.find(incomingN) != visitedNodes.end()) continue;
-          nodeToTraverse.push(incomingN);
-        }
-      }
-
-      if (visitedNodes.size() == allNodes.size())
-      {
-        topLevelNodes.insert(node);
-        break;
-      }
-    }
-
-    return topLevelNodes;
-  }
-
-  template <class T>
-  std::set<DGNode<T> *> DG<T>::getLeafNodes(bool onlyInternal)
-  {
-    std::set<DGNode<T> *> leafNodes;
-    if (onlyInternal) {
-      for (auto node : allNodes)
-        if (node->numOutgoingEdges() == 0)
-          leafNodes.insert(node);
-    } else {
-      for (auto nodePair : internalNodePairs()) {
-        if (nodePair.second->numOutgoingEdges() == 0)
-          leafNodes.insert(nodePair.second);
-      }
-    }
-    return leafNodes;
-  }
-
-  template <class T>
-  std::vector<std::set<DGNode<T> *> *> DG<T>::getDisconnectedSubgraphs()
-  {
-    std::vector<std::set<DGNode<T> *> *> connectedComponents;
-    std::set<DGNode<T> *> visitedNodes;
-
-    for (auto node : allNodes)
-    {
-      if (visitedNodes.find(node) != visitedNodes.end()) continue;
-
-      /*
-       * Perform BFS to find the connected component this node belongs to
-       */
-      auto component = new std::set<DGNode<T> *>();
-      std::queue<DGNode<T> *> connectedNodes;
-
-      visitedNodes.insert(node);
-      connectedNodes.push(node);
-      while (!connectedNodes.empty())
-      {
-        auto currentNode = connectedNodes.front();
-        connectedNodes.pop();
-        component->insert(currentNode);
-
-        auto checkToVisitNode = [&](DGNode<T> *node) -> void {
-          if (visitedNodes.find(node) != visitedNodes.end()) return;
-          visitedNodes.insert(node);
-          connectedNodes.push(node);
-        };
-
-        for (auto edge : currentNode->getOutgoingEdges()) checkToVisitNode(edge->getIncomingNode());
-        for (auto edge : currentNode->getIncomingEdges()) checkToVisitNode(edge->getOutgoingNode());
-      }
-
-      connectedComponents.push_back(component);
-    }
-
-    return connectedComponents;
-  }
-
-  template <class T>
-  std::set<DGNode<T> *> DG<T>::getNextDepthNodes(DGNode<T> *node)
-  {
-    std::set<DGNode<T> *> incomingNodes;
-    for (auto edge : node->getOutgoingEdges()) incomingNodes.insert(edge->getIncomingNode());
-
-    std::set<DGNode<T> *> nextDepthNodes;
-    for (auto incoming : incomingNodes)
-    {
-      /*
-       * Check if edge exists from another next to this next node;
-       * If so, it isn't the next depth
-       */
-      bool isNextDepth = true;
-      for (auto incomingE : incoming->getIncomingEdges())
-      {
-        isNextDepth &= (incomingNodes.find(incomingE->getOutgoingNode()) == incomingNodes.end());
-      }
-
-      if (!isNextDepth) continue;
-      nextDepthNodes.insert(incoming);
-    }
-    return nextDepthNodes;
-  }
-
-  template <class T>
-  std::set<DGNode<T> *> DG<T>::getPreviousDepthNodes(DGNode<T> *node)
-  {
-    std::set<DGNode<T> *> outgoingNodes;
-    for (auto edge : node->getIncomingEdges()) outgoingNodes.insert(edge->getOutgoingNode());
-
-    std::set<DGNode<T> *> previousDepthNodes;
-    for (auto outgoing : outgoingNodes)
-    {
-      /*
-       * Check if edge exists from this previous to another previous node;
-       * If so, it isn't the previous depth
-       */
-      bool isPrevDepth = true;
-      for (auto outgoingE : outgoing->getOutgoingEdges())
-      {
-        isPrevDepth &= (outgoingNodes.find(outgoingE->getIncomingNode()) == outgoingNodes.end());
-      }
-
-      if (!isPrevDepth) continue;
-      previousDepthNodes.insert(outgoing);
-    }
-    return previousDepthNodes;
-  }
-
-  template <class T>
-  void DG<T>::removeNode(DGNode<T> *node)
-  {
-    auto theT = node->getT();
-    auto &map = isInternal(theT) ? internalNodeMap : externalNodeMap;
-    map.erase(theT);
-    allNodes.erase(node);
-
-    for (auto edge : node->getIncomingEdges()) edge->getOutgoingNode()->removeConnectedNode(node);
-    for (auto edge : node->getOutgoingEdges()) edge->getIncomingNode()->removeConnectedNode(node);
-    for (auto edge : node->getAllConnectedEdges()) allEdges.erase(edge);
-  }
-
-  template <class T>
-  void DG<T>::removeEdge(DGEdge<T> *edge)
-  {
-    edge->getOutgoingNode()->removeConnectedEdge(edge);
-    edge->getIncomingNode()->removeConnectedEdge(edge);
-    allEdges.erase(edge);
-  }
-
-  template <class T>
-  void DG<T>::addNodesIntoNewGraph(DG<T> &newGraph, std::set<DGNode<T> *> nodesToPartition, DGNode<T> *entryNode)
-  {
-    newGraph.entryNode = entryNode;
-
-    for (auto node : nodesToPartition)
-    {
-      auto theT = node->getT();
-      newGraph.addNode(theT, isInternal(theT));
-    }
-
-    /*
-     * Only add edges that connect between two nodes in the partition
-     */
-    for (auto node : nodesToPartition)
-    {
-      for (auto edgeToCopy : node->getOutgoingEdges())
-      {
-        auto incomingT = edgeToCopy->getIncomingNode()->getT();
-        if (!newGraph.isInGraph(incomingT)) continue;
-        newGraph.copyAddEdge(*edgeToCopy);
-      }
-    }
-  }
-
-  template <class T>
-  void DG<T>::clear()
-  {
-    allNodes.clear();
-    allEdges.clear();
-    entryNode = nullptr;
-    internalNodeMap.clear();
-    externalNodeMap.clear();
-  }
-
-  template <class T>
-  raw_ostream & DG<T>::print(raw_ostream &stream)
-  {
-    stream << "Total nodes: " << allNodes.size() << "\n";
-    stream << "Internal nodes: " << internalNodeMap.size() << "\n";
-    for (auto pair : internalNodePairs()) pair.second->print(stream) << "\n";
-    stream << "External nodes: " << externalNodeMap.size() << "\n";
-    for (auto pair : externalNodePairs()) pair.second->print(stream) << "\n";
-    stream << "Edges: " << allEdges.size() << "\n";
-    for (auto edge : allEdges) edge->print(errs()) << "\n";
-  }
-
-  /*
-   * DGNode<T> class method implementations
-   */
-  template <class T>
-  void DGNode<T>::addIncomingEdge(DGEdge<T> *edge)
-  {
-    incomingEdges.insert(edge);
-    allConnectedEdges.insert(edge);
-    auto node = edge->getOutgoingNode();
-    nodeToEdgesMap[node].insert(edge);
-  }
-  
-  template <class T>
-  void DGNode<T>::addOutgoingEdge(DGEdge<T> *edge)
-  {
-    outgoingEdges.insert(edge);
-    allConnectedEdges.insert(edge);
-    auto node = edge->getIncomingNode();
-    outgoingNodeInstances.push_back(node);
-    outgoingEdgeInstances.push_back(edge);
-    nodeToEdgesMap[node].insert(edge);
-  }
-
-  template <class T>
-  void DGNode<T>::removeInstance(DGEdge<T> *edge)
-  {
-    auto instanceIter = std::find(outgoingEdgeInstances.begin(), outgoingEdgeInstances.end(), edge);
-    auto nodeIter = outgoingNodeInstances.begin() + (instanceIter - outgoingEdgeInstances.begin());
-    outgoingEdgeInstances.erase(instanceIter);
-    outgoingNodeInstances.erase(nodeIter);
-  }
-
-  template <class T>
-  void DGNode<T>::removeInstances(DGNode<T> *node)
-  {
-    for (int i = outgoingNodeInstances.size() - 1; i >= 0; --i)
-    {
-      if (outgoingNodeInstances[i] != node) continue;
-      outgoingNodeInstances.erase(outgoingNodeInstances.begin() + i);
-      outgoingEdgeInstances.erase(outgoingEdgeInstances.begin() + i);
-    }
-  }
-
-  template <class T>
-  void DGNode<T>::removeConnectedEdge(DGEdge<T> *edge)
-  {
-    DGNode<T> *node; 
-    if (outgoingEdges.find(edge) != outgoingEdges.end())
-    {
-      outgoingEdges.erase(edge);
-      node = edge->getIncomingNode();
-      removeInstance(edge);
-    }
-    else
-    {
-      incomingEdges.erase(edge);
-      node = edge->getOutgoingNode();
-    }
-
-    allConnectedEdges.erase(edge);
-    nodeToEdgesMap[node].erase(edge);
-    if (nodeToEdgesMap[node].empty()) nodeToEdgesMap.erase(node);
-  }
-
-  template <class T>
-  void DGNode<T>::removeConnectedNode(DGNode<T> *node)
-  {
-    for (auto edge : nodeToEdgesMap[node])
-    {
-      outgoingEdges.erase(edge);
-      incomingEdges.erase(edge);
-      allConnectedEdges.erase(edge);
-    }
-    nodeToEdgesMap.erase(node);
-    removeInstances(node);
-  }
-
-  template <class T>
-  std::string DGNode<T>::toString()
-  {
-    std::string nodeStr;
-    raw_string_ostream ros(nodeStr);
-    theT->print(ros);
-    return nodeStr;
-  }
-
-  template <>
-  inline std::string DGNode<Instruction>::toString()
-  {
-    if (!theT) return "Empty node";
-    std::string str;
-    raw_string_ostream instStream(str);
-    theT->print(instStream << theT->getFunction()->getName() << ": ");
-    return str;
-  }
-
-  template <class T>
-  raw_ostream & DGNode<T>::print(raw_ostream &stream)
-  { 
-    theT->print(stream);
-    return stream;
-  }
-
-  /*
-   * DGEdge<T> class method implementations
-   */
-  template <class T, class SubT>
-  DGEdgeBase<T, SubT>::DGEdgeBase(const DGEdgeBase<T, SubT> &oldEdge)
-  {
-    auto nodePair = oldEdge.getNodePair();
-    from = nodePair.first;
-    to = nodePair.second;
-    setMemMustType(oldEdge.isMemoryDependence(), oldEdge.isMustDependence(), oldEdge.dataDependenceType());
-    setControl(oldEdge.isControlDependence());
-    setCommutative(oldEdge.isCommutativeDependence());
-    for (auto subEdge : oldEdge.subEdges) addSubEdge(subEdge);
-  }
-
-  template <class T, class SubT>
-  void DGEdgeBase<T, SubT>::setMemMustType(bool mem, bool must, DataDependenceType dataDepType)
-  {
-    this->memory = mem;
-    this->must = must;
-    this->dataDepType = dataDepType;
-  }
-
-  template <class T, class SubT>
-  std::string DGEdgeBase<T, SubT>::dataDepToString()
-  {
-    if (this->isRAWDependence()) return "RAW";
-    else if (this->isWARDependence()) return "WAR";
-    else if (this->isWAWDependence()) return "WAW";
-    else return "NONE";    
-  }
-
-  template <class T, class SubT>
-  std::string DGEdgeBase<T, SubT>::toString()
-  {
-    if (this->isControlDependence()) return "CTRL";
-    std::string edgeStr;
-    raw_string_ostream ros(edgeStr);
-    ros << this->dataDepToString();
-    ros << (must ? " (must)" : " (may)");
-    ros << (memory ? " from memory " : "");
-    ros << (isCommutativeDependence() ? " commutative |><| " : "");
-    ros.flush();
-    return edgeStr;
-  }
-  
-  template <class T, class SubT>
-  raw_ostream & DGEdgeBase<T, SubT>::print(raw_ostream &stream, std::string linePrefix)
-  {
-    from->print(stream << linePrefix << "From:\t") << "\n";
-    to->print(stream << linePrefix << "To:\t") << "\n";
-    stream << linePrefix << this->toString();
-    return stream;
-  }
-}
+/*
+ * Copyright 2016 - 2019  Angelo Matni, Simone Campanoni
+ *
+ * Permission is hereby granted, free of charge, to any person obtaining a copy of this software and associated documentation files (the "Software"), to deal in the Software without restriction, including without limitation the rights to use, copy, modify, merge, publish, distribute, sublicense, and/or sell copies of the Software, and to permit persons to whom the Software is furnished to do so, subject to the following conditions:
+
+ * The above copyright notice and this permission notice shall be included in all copies or substantial portions of the Software.
+
+ * THE SOFTWARE IS PROVIDED "AS IS", WITHOUT WARRANTY OF ANY KIND, EXPRESS OR IMPLIED, INCLUDING BUT NOT LIMITED TO THE WARRANTIES OF MERCHANTABILITY, FITNESS FOR A PARTICULAR PURPOSE AND NONINFRINGEMENT. 
+ * IN NO EVENT SHALL THE AUTHORS OR COPYRIGHT HOLDERS BE LIABLE FOR ANY CLAIM, DAMAGES OR OTHER LIABILITY, WHETHER IN AN ACTION OF CONTRACT, TORT OR OTHERWISE, ARISING FROM, OUT OF OR IN CONNECTION WITH THE SOFTWARE OR THE USE OR OTHER DEALINGS IN THE SOFTWARE.
+ */
+#pragma once
+
+#include "llvm/IR/Instructions.h"
+#include "llvm/Support/raw_ostream.h"
+#include <unordered_map>
+#include <queue>
+#include <set>
+
+using namespace std;
+using namespace llvm;
+
+namespace llvm {
+  
+  /*
+   * Program Dependence Graph Node and Edge
+   */
+  template <class T> class DGNode;
+  template <class T, class SubT> class DGEdgeBase;
+  template <class T> class DGEdge;
+
+  enum DataDependenceType { DG_DATA_NONE, DG_DATA_RAW, DG_DATA_WAR, DG_DATA_WAW };
+
+  template <class T>
+  class DG {
+    public:
+      typedef typename set<DGNode<T> *>::iterator nodes_iterator;
+      typedef typename set<DGNode<T> *>::const_iterator nodes_const_iterator;
+      
+      typedef typename set<DGEdge<T> *>::iterator edges_iterator;
+      typedef typename set<DGEdge<T> *>::const_iterator edges_const_iterator;
+
+      typedef typename unordered_map<T *, DGNode<T> *>::iterator node_map_iterator;
+
+      /*
+       * Node and Edge Iterators
+       */
+      nodes_iterator begin_nodes() { allNodes.begin(); }
+      nodes_iterator end_nodes() { allNodes.end(); }
+      nodes_const_iterator begin_nodes() const { allNodes.begin(); }
+      nodes_const_iterator end_nodes() const { allNodes.end(); }
+
+      node_map_iterator begin_internal_node_map() { internalNodeMap.begin(); }
+      node_map_iterator end_internal_node_map() { internalNodeMap.end(); }
+      node_map_iterator begin_external_node_map() { externalNodeMap.begin(); }
+      node_map_iterator end_external_node_map() { externalNodeMap.end(); }
+
+      edges_iterator begin_edges() { allEdges.begin(); }
+      edges_iterator end_edges() { allEdges.end(); }
+      edges_const_iterator begin_edges() const { allEdges.begin(); }
+      edges_const_iterator end_edges() const { allEdges.end(); }
+
+      /*
+       * Node and Edge Properties
+       */
+      DGNode<T> *getEntryNode() const { return entryNode; }
+      void setEntryNode(DGNode<T> *node) { entryNode = node; }
+
+      bool isInternal(T *theT) const { return internalNodeMap.find(theT) != internalNodeMap.end(); }
+      bool isExternal(T *theT) const { return externalNodeMap.find(theT) != externalNodeMap.end(); }
+      bool isInGraph(T *theT) const { return isInternal(theT) || isExternal(theT); }
+
+      unsigned numNodes() const { return allNodes.size(); }
+      unsigned numInternalNodes() const { return internalNodeMap.size(); }
+      unsigned numExternalNodes() const { return externalNodeMap.size(); }
+      unsigned numEdges() const { return allEdges.size(); }
+
+      /*
+       * Iterator ranges
+       */
+      iterator_range<nodes_iterator>
+      getNodes() { return make_range(allNodes.begin(), allNodes.end()); }
+      iterator_range<edges_iterator>
+      getEdges() { return make_range(allEdges.begin(), allEdges.end()); }
+
+      iterator_range<node_map_iterator>
+      internalNodePairs() { return make_range(internalNodeMap.begin(), internalNodeMap.end()); }
+      iterator_range<node_map_iterator>
+      externalNodePairs() { return make_range(externalNodeMap.begin(), externalNodeMap.end()); }
+
+      /*
+       * Fetching/Creating Nodes and Edges
+       */
+      DGNode<T> *addNode(T *theT, bool inclusion);
+      DGNode<T> *fetchOrAddNode(T *theT, bool inclusion);
+      DGNode<T> *fetchNode(T *theT);
+
+      DGEdge<T> *addEdge(T *from, T *to);
+      DGEdge<T> *fetchEdge(DGNode<T> *in, DGNode<T> *out);
+      DGEdge<T> *copyAddEdge(DGEdge<T> &edgeToCopy);
+
+      /*
+       * Merging/Extracting Graphs
+       */
+      std::set<DGNode<T> *> getTopLevelNodes(bool onlyInternal = false);
+      std::set<DGNode<T> *> getLeafNodes(bool onlyInternal = false);
+      std::vector<std::set<DGNode<T> *> *> getDisconnectedSubgraphs();
+      std::set<DGNode<T> *> getNextDepthNodes(DGNode<T> *node);
+      std::set<DGNode<T> *> getPreviousDepthNodes(DGNode<T> *node);
+      void removeNode(DGNode<T> *node);
+      void removeEdge(DGEdge<T> *edge);
+      void addNodesIntoNewGraph(DG<T> &newGraph, std::set<DGNode<T> *> nodesToPartition, DGNode<T> *entryNode);
+      void clear();
+
+      raw_ostream & print(raw_ostream &stream);
+
+    protected:
+      std::set<DGNode<T> *> allNodes;
+      std::set<DGEdge<T> *> allEdges;
+      DGNode<T> *entryNode;
+      unordered_map<T *, DGNode<T> *> internalNodeMap;
+      unordered_map<T *, DGNode<T> *> externalNodeMap;
+  };
+
+  template <class T> 
+  class DGNode
+  {
+    public:
+      DGNode() : theT(nullptr) {}
+      DGNode(T *node) : theT(node) {}
+
+      typedef typename std::vector<DGNode<T> *>::iterator nodes_iterator;
+      typedef typename std::set<DGEdge<T> *>::iterator edges_iterator;
+
+      edges_iterator begin_edges() { return allConnectedEdges.begin(); }
+      edges_iterator end_edges() { return allConnectedEdges.end(); }
+
+      edges_iterator begin_outgoing_edges() { return outgoingEdges.begin(); }
+      edges_iterator end_outgoing_edges() { return outgoingEdges.end(); }
+      edges_iterator begin_incoming_edges() { return incomingEdges.begin(); }
+      edges_iterator end_incoming_edges() { return incomingEdges.end(); }
+
+      nodes_iterator begin_outgoing_nodes() { return outgoingNodeInstances.begin(); }
+      nodes_iterator end_outgoing_nodes() { return outgoingNodeInstances.end(); }
+
+      inline iterator_range<edges_iterator>
+      getAllConnectedEdges() { return make_range(allConnectedEdges.begin(), allConnectedEdges.end()); }
+      inline iterator_range<edges_iterator>
+      getOutgoingEdges() { return make_range(outgoingEdges.begin(), outgoingEdges.end()); }
+      inline iterator_range<edges_iterator>
+      getIncomingEdges() { return make_range(incomingEdges.begin(), incomingEdges.end()); }
+
+      T *getT() const { return theT; }
+      std::set<DGEdge<T> *> & getEdgesToAndFromNode(DGNode<T> *node) { return nodeToEdgesMap[node]; }
+
+      unsigned numConnectedEdges() { return allConnectedEdges.size(); }
+      unsigned numOutgoingEdges() { return outgoingEdges.size(); }
+      unsigned numIncomingEdges() { return incomingEdges.size(); }
+
+      void addIncomingEdge(DGEdge<T> *edge);
+      void addOutgoingEdge(DGEdge<T> *edge);
+      void removeConnectedEdge(DGEdge<T> *edge);
+      void removeConnectedNode(DGNode<T> *node);
+
+      DGEdge<T> *getEdgeInstance(unsigned nodeInstance) { return outgoingEdgeInstances[nodeInstance]; }
+
+      std::string toString();
+      raw_ostream &print(raw_ostream &stream);
+
+    protected:
+      void removeInstance(DGEdge<T> *edge);
+      void removeInstances(DGNode<T> *node);
+
+      T *theT;
+      std::set<DGEdge<T> *> allConnectedEdges;
+      std::set<DGEdge<T> *> outgoingEdges;
+      std::set<DGEdge<T> *> incomingEdges;
+
+      // For use in unconventional graph iteration for LLVM SCCIterator
+      std::vector<DGNode<T> *> outgoingNodeInstances;
+      std::vector<DGEdge<T> *> outgoingEdgeInstances;
+
+      unordered_map<DGNode<T> *, std::set<DGEdge<T> *>> nodeToEdgesMap;
+  };
+
+  template <class T>
+  class DGEdge : public DGEdgeBase<T, T>
+  {
+   public:
+    DGEdge(DGNode<T> *src, DGNode<T> *dst) : DGEdgeBase<T, T>(src, dst) {}
+    DGEdge(const DGEdge<T> &oldEdge) : DGEdgeBase<T, T>(oldEdge) {}
+  };
+
+  template <class T, class SubT>
+  class DGEdgeBase
+  {
+   public:
+    DGEdgeBase(DGNode<T> *src, DGNode<T> *dst)
+      : from(src), to(dst), memory(false), must(false), dataDepType(DG_DATA_NONE),
+        isControl(false), isCommutative(false) {}
+    DGEdgeBase(const DGEdgeBase<T, SubT> &oldEdge);
+
+    typedef typename std::set<DGEdge<SubT> *>::iterator edges_iterator;
+
+    edges_iterator begin_sub_edges() { return subEdges.begin(); }
+    edges_iterator end_sub_edges() { return subEdges.end(); }
+  
+    inline iterator_range<edges_iterator>
+    getSubEdges() { return make_range(subEdges.begin(), subEdges.end()); }
+
+    std::pair<DGNode<T> *, DGNode<T> *> getNodePair() const { return std::make_pair(from, to); }
+    void setNodePair(DGNode<T> *from, DGNode<T> *to) { this->from = from; this->to = to; }
+    DGNode<T> * getOutgoingNode() const { return from; }
+    DGNode<T> * getIncomingNode() const { return to; }
+    T * getOutgoingT() const { return from->getT(); }
+    T * getIncomingT() const { return to->getT(); }
+
+    bool isMemoryDependence() const { return memory; }
+    bool isMustDependence() const { return must; }
+    bool isRAWDependence() const { return dataDepType == DG_DATA_RAW; }
+    bool isWARDependence() const { return dataDepType == DG_DATA_WAR; }
+    bool isWAWDependence() const { return dataDepType == DG_DATA_WAW; }
+    bool isControlDependence() const { return isControl; }
+    bool isCommutativeDependence() const { return isCommutative; }
+    DataDependencyType dataDependenceType() const { return dataDepType; }
+
+    void setControl(bool ctrl) { isControl = ctrl; }
+    void setCommutative(bool comm) { isCommutative = comm; }
+    void setMemMustType(bool mem, bool must, DataDependencyType dataDepType);
+
+    void addSubEdge(DGEdge<SubT> *edge) { subEdges.insert(edge); }
+    void removeSubEdge(DGEdge<SubT> *edge) { subEdges.erase(edge); }
+    void clearSubEdges() { subEdges.clear(); }
+
+    std::string toString();
+    raw_ostream &print(raw_ostream &stream, std::string linePrefix = "");
+    std::string dataDepToString();
+
+   protected:
+    DGNode<T> *from, *to;
+    std::set<DGEdge<SubT> *> subEdges;
+    bool memory, must, isControl, isCommutative;
+    DataDependencyType dataDepType;
+  };
+
+  /*
+   * DG<T> class method implementations
+   */
+  template <class T>
+  DGNode<T> *DG<T>::addNode(T *theT, bool inclusion)
+  {
+    auto *node = new DGNode<T>(theT);
+    allNodes.insert(node);
+    auto &map = inclusion ? internalNodeMap : externalNodeMap;
+    map[theT] = node;
+    return node;
+  }
+
+  template <class T>
+  DGNode<T> *DG<T>::fetchOrAddNode(T *theT, bool inclusion)
+  {
+    if (isInGraph(theT)) return fetchNode(theT);
+    return addNode(theT, inclusion);
+  }
+
+  template <class T>
+  DGNode<T> *DG<T>::fetchNode(T *theT)
+  {
+    auto nodeI = internalNodeMap.find(theT);
+    return (nodeI != internalNodeMap.end()) ? nodeI->second : externalNodeMap[theT];
+  }
+
+  template <class T>
+  DGEdge<T> *DG<T>::addEdge(T *from, T *to)
+  {
+    auto fromNode = fetchNode(from);
+    auto toNode = fetchNode(to);
+    auto edge = new DGEdge<T>(fromNode, toNode);
+    allEdges.insert(edge);
+    fromNode->addOutgoingEdge(edge);
+    toNode->addIncomingEdge(edge);
+    return edge;
+  }
+
+  template <class T>
+  DGEdge<T> *DG<T>::fetchEdge(DGNode<T> *From, DGNode<T> *To) {
+    return *std::find_if(From->begin_outgoing_edges(), From->end_outgoing_edges(),
+        [To](auto edge)
+        { return edge->getIncomingNode() == To; });
+  }
+
+  template <class T>
+  DGEdge<T> *DG<T>::copyAddEdge(DGEdge<T> &edgeToCopy)
+  {
+    auto edge = new DGEdge<T>(edgeToCopy);
+    allEdges.insert(edge);
+    
+    /*
+     * Point copy of edge to equivalent nodes in this graph
+     */
+    auto nodePair = edgeToCopy.getNodePair();
+    auto fromNode = fetchNode(nodePair.first->getT());
+    auto toNode = fetchNode(nodePair.second->getT());
+    edge->setNodePair(fromNode, toNode);
+
+    fromNode->addOutgoingEdge(edge);
+    toNode->addIncomingEdge(edge);
+    return edge;
+  }
+
+  template <class T>
+  std::set<DGNode<T> *> DG<T>::getTopLevelNodes(bool onlyInternal)
+  {
+    std::set<DGNode<T> *> topLevelNodes;
+
+    /*
+     * Add all nodes that have no incoming nodes (other than self)
+     */
+    for (auto node : allNodes)
+    {
+      if (onlyInternal && isExternal(node->getT())) continue;
+
+      bool noOtherIncoming = true;
+      for (auto incomingE : node->getIncomingEdges())
+      {
+        bool edgeToSelf = (incomingE->getOutgoingNode() == node);
+        bool edgeToExternal = onlyInternal && isExternal(incomingE->getOutgoingT());
+        noOtherIncoming &= edgeToSelf || edgeToExternal;
+      }
+      if (noOtherIncoming) topLevelNodes.insert(node);
+    }
+    if (topLevelNodes.size() > 0) return topLevelNodes;
+
+    /*
+     * Add a node in the top cycle of the graph
+     * 1) By the time every node is visited, the node that was capable
+     * of fulfilling this requirement must be in the top cycle
+     * 2) Should internal nodes only be requested, if there is an
+     * internal cycle, "visiting" all external nodes beforehand has
+     * no bearing on this method
+     */
+    std::set<DGNode<T> *> visitedNodes;
+    if (onlyInternal) {
+      for (auto nodePair : externalNodePairs()) {
+        visitedNodes.insert(nodePair.second);
+      }
+    }
+
+    for (auto node : allNodes)
+    {
+      if (onlyInternal && isExternal(node->getT())) continue;
+
+      if (visitedNodes.find(node) != visitedNodes.end()) continue;
+
+      std::queue<DGNode<T> *> nodeToTraverse;
+      nodeToTraverse.push(node);
+      while (!nodeToTraverse.empty())
+      {
+        auto traverseN = nodeToTraverse.front();
+        visitedNodes.insert(traverseN);
+        nodeToTraverse.pop();
+
+        for (auto outgoingE : traverseN->getOutgoingEdges())
+        {
+          auto incomingN = outgoingE->getIncomingNode();
+          if (visitedNodes.find(incomingN) != visitedNodes.end()) continue;
+          nodeToTraverse.push(incomingN);
+        }
+      }
+
+      if (visitedNodes.size() == allNodes.size())
+      {
+        topLevelNodes.insert(node);
+        break;
+      }
+    }
+
+    return topLevelNodes;
+  }
+
+  template <class T>
+  std::set<DGNode<T> *> DG<T>::getLeafNodes(bool onlyInternal)
+  {
+    std::set<DGNode<T> *> leafNodes;
+    if (onlyInternal) {
+      for (auto node : allNodes)
+        if (node->numOutgoingEdges() == 0)
+          leafNodes.insert(node);
+    } else {
+      for (auto nodePair : internalNodePairs()) {
+        if (nodePair.second->numOutgoingEdges() == 0)
+          leafNodes.insert(nodePair.second);
+      }
+    }
+    return leafNodes;
+  }
+
+  template <class T>
+  std::vector<std::set<DGNode<T> *> *> DG<T>::getDisconnectedSubgraphs()
+  {
+    std::vector<std::set<DGNode<T> *> *> connectedComponents;
+    std::set<DGNode<T> *> visitedNodes;
+
+    for (auto node : allNodes)
+    {
+      if (visitedNodes.find(node) != visitedNodes.end()) continue;
+
+      /*
+       * Perform BFS to find the connected component this node belongs to
+       */
+      auto component = new std::set<DGNode<T> *>();
+      std::queue<DGNode<T> *> connectedNodes;
+
+      visitedNodes.insert(node);
+      connectedNodes.push(node);
+      while (!connectedNodes.empty())
+      {
+        auto currentNode = connectedNodes.front();
+        connectedNodes.pop();
+        component->insert(currentNode);
+
+        auto checkToVisitNode = [&](DGNode<T> *node) -> void {
+          if (visitedNodes.find(node) != visitedNodes.end()) return;
+          visitedNodes.insert(node);
+          connectedNodes.push(node);
+        };
+
+        for (auto edge : currentNode->getOutgoingEdges()) checkToVisitNode(edge->getIncomingNode());
+        for (auto edge : currentNode->getIncomingEdges()) checkToVisitNode(edge->getOutgoingNode());
+      }
+
+      connectedComponents.push_back(component);
+    }
+
+    return connectedComponents;
+  }
+
+  template <class T>
+  std::set<DGNode<T> *> DG<T>::getNextDepthNodes(DGNode<T> *node)
+  {
+    std::set<DGNode<T> *> incomingNodes;
+    for (auto edge : node->getOutgoingEdges()) incomingNodes.insert(edge->getIncomingNode());
+
+    std::set<DGNode<T> *> nextDepthNodes;
+    for (auto incoming : incomingNodes)
+    {
+      /*
+       * Check if edge exists from another next to this next node;
+       * If so, it isn't the next depth
+       */
+      bool isNextDepth = true;
+      for (auto incomingE : incoming->getIncomingEdges())
+      {
+        isNextDepth &= (incomingNodes.find(incomingE->getOutgoingNode()) == incomingNodes.end());
+      }
+
+      if (!isNextDepth) continue;
+      nextDepthNodes.insert(incoming);
+    }
+    return nextDepthNodes;
+  }
+
+  template <class T>
+  std::set<DGNode<T> *> DG<T>::getPreviousDepthNodes(DGNode<T> *node)
+  {
+    std::set<DGNode<T> *> outgoingNodes;
+    for (auto edge : node->getIncomingEdges()) outgoingNodes.insert(edge->getOutgoingNode());
+
+    std::set<DGNode<T> *> previousDepthNodes;
+    for (auto outgoing : outgoingNodes)
+    {
+      /*
+       * Check if edge exists from this previous to another previous node;
+       * If so, it isn't the previous depth
+       */
+      bool isPrevDepth = true;
+      for (auto outgoingE : outgoing->getOutgoingEdges())
+      {
+        isPrevDepth &= (outgoingNodes.find(outgoingE->getIncomingNode()) == outgoingNodes.end());
+      }
+
+      if (!isPrevDepth) continue;
+      previousDepthNodes.insert(outgoing);
+    }
+    return previousDepthNodes;
+  }
+
+  template <class T>
+  void DG<T>::removeNode(DGNode<T> *node)
+  {
+    auto theT = node->getT();
+    auto &map = isInternal(theT) ? internalNodeMap : externalNodeMap;
+    map.erase(theT);
+    allNodes.erase(node);
+
+    for (auto edge : node->getIncomingEdges()) edge->getOutgoingNode()->removeConnectedNode(node);
+    for (auto edge : node->getOutgoingEdges()) edge->getIncomingNode()->removeConnectedNode(node);
+    for (auto edge : node->getAllConnectedEdges()) allEdges.erase(edge);
+  }
+
+  template <class T>
+  void DG<T>::removeEdge(DGEdge<T> *edge)
+  {
+    edge->getOutgoingNode()->removeConnectedEdge(edge);
+    edge->getIncomingNode()->removeConnectedEdge(edge);
+    allEdges.erase(edge);
+  }
+
+  template <class T>
+  void DG<T>::addNodesIntoNewGraph(DG<T> &newGraph, std::set<DGNode<T> *> nodesToPartition, DGNode<T> *entryNode)
+  {
+    newGraph.entryNode = entryNode;
+
+    for (auto node : nodesToPartition)
+    {
+      auto theT = node->getT();
+      newGraph.addNode(theT, isInternal(theT));
+    }
+
+    /*
+     * Only add edges that connect between two nodes in the partition
+     */
+    for (auto node : nodesToPartition)
+    {
+      for (auto edgeToCopy : node->getOutgoingEdges())
+      {
+        auto incomingT = edgeToCopy->getIncomingNode()->getT();
+        if (!newGraph.isInGraph(incomingT)) continue;
+        newGraph.copyAddEdge(*edgeToCopy);
+      }
+    }
+  }
+
+  template <class T>
+  void DG<T>::clear()
+  {
+    allNodes.clear();
+    allEdges.clear();
+    entryNode = nullptr;
+    internalNodeMap.clear();
+    externalNodeMap.clear();
+  }
+
+  template <class T>
+  raw_ostream & DG<T>::print(raw_ostream &stream)
+  {
+    stream << "Total nodes: " << allNodes.size() << "\n";
+    stream << "Internal nodes: " << internalNodeMap.size() << "\n";
+    for (auto pair : internalNodePairs()) pair.second->print(stream) << "\n";
+    stream << "External nodes: " << externalNodeMap.size() << "\n";
+    for (auto pair : externalNodePairs()) pair.second->print(stream) << "\n";
+    stream << "Edges: " << allEdges.size() << "\n";
+    for (auto edge : allEdges) edge->print(errs()) << "\n";
+  }
+
+  /*
+   * DGNode<T> class method implementations
+   */
+  template <class T>
+  void DGNode<T>::addIncomingEdge(DGEdge<T> *edge)
+  {
+    incomingEdges.insert(edge);
+    allConnectedEdges.insert(edge);
+    auto node = edge->getOutgoingNode();
+    nodeToEdgesMap[node].insert(edge);
+  }
+  
+  template <class T>
+  void DGNode<T>::addOutgoingEdge(DGEdge<T> *edge)
+  {
+    outgoingEdges.insert(edge);
+    allConnectedEdges.insert(edge);
+    auto node = edge->getIncomingNode();
+    outgoingNodeInstances.push_back(node);
+    outgoingEdgeInstances.push_back(edge);
+    nodeToEdgesMap[node].insert(edge);
+  }
+
+  template <class T>
+  void DGNode<T>::removeInstance(DGEdge<T> *edge)
+  {
+    auto instanceIter = std::find(outgoingEdgeInstances.begin(), outgoingEdgeInstances.end(), edge);
+    auto nodeIter = outgoingNodeInstances.begin() + (instanceIter - outgoingEdgeInstances.begin());
+    outgoingEdgeInstances.erase(instanceIter);
+    outgoingNodeInstances.erase(nodeIter);
+  }
+
+  template <class T>
+  void DGNode<T>::removeInstances(DGNode<T> *node)
+  {
+    for (int i = outgoingNodeInstances.size() - 1; i >= 0; --i)
+    {
+      if (outgoingNodeInstances[i] != node) continue;
+      outgoingNodeInstances.erase(outgoingNodeInstances.begin() + i);
+      outgoingEdgeInstances.erase(outgoingEdgeInstances.begin() + i);
+    }
+  }
+
+  template <class T>
+  void DGNode<T>::removeConnectedEdge(DGEdge<T> *edge)
+  {
+    DGNode<T> *node; 
+    if (outgoingEdges.find(edge) != outgoingEdges.end())
+    {
+      outgoingEdges.erase(edge);
+      node = edge->getIncomingNode();
+      removeInstance(edge);
+    }
+    else
+    {
+      incomingEdges.erase(edge);
+      node = edge->getOutgoingNode();
+    }
+
+    allConnectedEdges.erase(edge);
+    nodeToEdgesMap[node].erase(edge);
+    if (nodeToEdgesMap[node].empty()) nodeToEdgesMap.erase(node);
+  }
+
+  template <class T>
+  void DGNode<T>::removeConnectedNode(DGNode<T> *node)
+  {
+    for (auto edge : nodeToEdgesMap[node])
+    {
+      outgoingEdges.erase(edge);
+      incomingEdges.erase(edge);
+      allConnectedEdges.erase(edge);
+    }
+    nodeToEdgesMap.erase(node);
+    removeInstances(node);
+  }
+
+  template <class T>
+  std::string DGNode<T>::toString()
+  {
+    std::string nodeStr;
+    raw_string_ostream ros(nodeStr);
+    theT->print(ros);
+    return nodeStr;
+  }
+
+  template <>
+  inline std::string DGNode<Instruction>::toString()
+  {
+    if (!theT) return "Empty node";
+    std::string str;
+    raw_string_ostream instStream(str);
+    theT->print(instStream << theT->getFunction()->getName() << ": ");
+    return str;
+  }
+
+  template <class T>
+  raw_ostream & DGNode<T>::print(raw_ostream &stream)
+  { 
+    theT->print(stream);
+    return stream;
+  }
+
+  /*
+   * DGEdge<T> class method implementations
+   */
+  template <class T, class SubT>
+  DGEdgeBase<T, SubT>::DGEdgeBase(const DGEdgeBase<T, SubT> &oldEdge)
+  {
+    auto nodePair = oldEdge.getNodePair();
+    from = nodePair.first;
+    to = nodePair.second;
+    setMemMustType(oldEdge.isMemoryDependence(), oldEdge.isMustDependence(), oldEdge.dataDependenceType());
+    setControl(oldEdge.isControlDependence());
+    setCommutative(oldEdge.isCommutativeDependence());
+    for (auto subEdge : oldEdge.subEdges) addSubEdge(subEdge);
+  }
+
+  template <class T, class SubT>
+  void DGEdgeBase<T, SubT>::setMemMustType(bool mem, bool must, DataDependenceType dataDepType)
+  {
+    this->memory = mem;
+    this->must = must;
+    this->dataDepType = dataDepType;
+  }
+
+  template <class T, class SubT>
+  std::string DGEdgeBase<T, SubT>::dataDepToString()
+  {
+    if (this->isRAWDependence()) return "RAW";
+    else if (this->isWARDependence()) return "WAR";
+    else if (this->isWAWDependence()) return "WAW";
+    else return "NONE";    
+  }
+
+  template <class T, class SubT>
+  std::string DGEdgeBase<T, SubT>::toString()
+  {
+    if (this->isControlDependence()) return "CTRL";
+    std::string edgeStr;
+    raw_string_ostream ros(edgeStr);
+    ros << this->dataDepToString();
+    ros << (must ? " (must)" : " (may)");
+    ros << (memory ? " from memory " : "");
+    ros << (isCommutativeDependence() ? " commutative |><| " : "");
+    ros.flush();
+    return edgeStr;
+  }
+  
+  template <class T, class SubT>
+  raw_ostream & DGEdgeBase<T, SubT>::print(raw_ostream &stream, std::string linePrefix)
+  {
+    from->print(stream << linePrefix << "From:\t") << "\n";
+    to->print(stream << linePrefix << "To:\t") << "\n";
+    stream << linePrefix << this->toString();
+    return stream;
+  }
+}